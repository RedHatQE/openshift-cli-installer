FROM python:3.11


RUN apt-get update \
    && apt-get install -y ssh gnupg software-properties-common curl gpg

RUN wget -O- https://apt.releases.hashicorp.com/gpg | gpg --dearmor -o /usr/share/keyrings/hashicorp-archive-keyring.gpg \
    && echo "deb [arch=$(dpkg --print-architecture) signed-by=/usr/share/keyrings/hashicorp-archive-keyring.gpg] https://apt.releases.hashicorp.com $(lsb_release -cs) main" | tee /etc/apt/sources.list.d/hashicorp.list \
    && curl -L https://mirror.openshift.com/pub/openshift-v4/clients/rosa/latest/rosa-linux.tar.gz --output /tmp/rosa-linux.tar.gz \
    && tar xvf /tmp/rosa-linux.tar.gz --no-same-owner \
    && mv rosa /usr/bin/rosa \
    && chmod +x /usr/bin/rosa \
    && rosa version \
    && curl -L https://mirror.openshift.com/pub/openshift-v4/x86_64/clients/ocp/stable/openshift-client-linux.tar.gz --output /tmp/openshift-client-linux.tar.gz \
    && tar xvf /tmp/openshift-client-linux.tar.gz --no-same-owner \
    && mv oc /usr/bin/oc \
    && mv kubectl /usr/bin/kubectl \
    && chmod +x /usr/bin/oc \
    && chmod +x /usr/bin/kubectl

RUN apt-get update \
    && apt-get install -y terraform


COPY pyproject.toml poetry.lock README.md /openshift-cli-installer/
COPY openshift_cli_installer /openshift-cli-installer/openshift_cli_installer/

WORKDIR /openshift-cli-installer
RUN mkdir clusters-install-data
RUN mkdir ssh-key
RUN ssh-keygen -t rsa -N '' -f /openshift-cli-installer/ssh-key/id_rsa


ENV POETRY_HOME=/openshift-cli-installer
ENV PATH="/openshift-cli-installer/bin:$PATH"

RUN python3 -m pip install pip --upgrade \
    && curl -sSL https://install.python-poetry.org | python3 - \
    && poetry config cache-dir /openshift-cli-installer \
    && poetry config virtualenvs.in-project true \
    && poetry config installer.max-workers 10 \
    && poetry install


<<<<<<< HEAD
ENTRYPOINT ["poetry", "run", "python", "app/cli.py"]
=======

ENTRYPOINT ["poetry", "run", "python", "openshift_cli_installer/cli.py"]
>>>>>>> 49aa08c2
<|MERGE_RESOLUTION|>--- conflicted
+++ resolved
@@ -42,9 +42,5 @@
     && poetry install
 
 
-<<<<<<< HEAD
-ENTRYPOINT ["poetry", "run", "python", "app/cli.py"]
-=======
 
-ENTRYPOINT ["poetry", "run", "python", "openshift_cli_installer/cli.py"]
->>>>>>> 49aa08c2
+ENTRYPOINT ["poetry", "run", "python", "openshift_cli_installer/cli.py"]