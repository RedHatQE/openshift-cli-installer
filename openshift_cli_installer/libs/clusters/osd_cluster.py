--- conflicted
+++ resolved
@@ -58,29 +58,16 @@
                 "expiration_time": self.cluster_info["expiration-time"],
                 "platform": self.cluster_info["platform"].replace("-osd", ""),
             }
-<<<<<<< HEAD
-            if self.platform == AWS_OSD_STR:
+            if self.cluster_info["platform"] == AWS_OSD_STR:
                 provision_osd_kwargs.update(
                     {
-                        "aws_access_key_id": self.aws_access_key_id,
-                        "aws_account_id": self.aws_account_id,
-                        "aws_secret_access_key": self.aws_secret_access_key,
+                        "aws_access_key_id": self.cluster_info["aws-access-key-id"],
+                        "aws_account_id": self.cluster_info["aws-account-id"],
+                        "aws_secret_access_key": self.cluster_info["aws-secret-access-key"],
                     }
                 )
-            elif self.platform == GCP_OSD_STR:
+            elif self.cluster_info["platform"] == GCP_OSD_STR:
                 provision_osd_kwargs.update({"gcp_service_account": self.gcp_service_account})
-=======
-            if self.cluster_info["platform"] == AWS_OSD_STR:
-                provision_osd_kwargs.update({
-                    "aws_access_key_id": self.cluster_info["aws-access-key-id"],
-                    "aws_account_id": self.cluster_info["aws-account-id"],
-                    "aws_secret_access_key": self.cluster_info["aws-secret-access-key"],
-                })
-            elif self.cluster_info["platform"] == GCP_OSD_STR:
-                provision_osd_kwargs.update({
-                    "gcp_service_account": self.gcp_service_account
-                })
->>>>>>> 46306d76
 
             self.cluster_object.provision_osd(**provision_osd_kwargs)
             self.add_cluster_info_to_cluster_object()
@@ -90,7 +77,9 @@
             self.save_kubeadmin_token_to_clusters_install_data()
 
         except Exception as ex:
-            self.logger.error(f"{self.log_prefix}: Failed to run cluster create \n{ex}")
+            self.logger.error(
+                f"{self.log_prefix}: Failed to run cluster create \n{ex}",
+            )
             self.set_cluster_auth()
 
             if self.must_gather_output_dir:
