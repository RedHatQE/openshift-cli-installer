--- conflicted
+++ resolved
@@ -26,8 +26,13 @@
 from simple_logger.logger import get_logger
 
 from openshift_cli_installer.libs.user_input import UserInput
-from openshift_cli_installer.utils.cli_utils import change_home_environment_on_openshift_ci
-from openshift_cli_installer.utils.cluster_versions import get_cluster_stream, get_split_version
+from openshift_cli_installer.utils.cli_utils import (
+    change_home_environment_on_openshift_ci,
+)
+from openshift_cli_installer.utils.cluster_versions import (
+    get_cluster_stream,
+    get_split_version,
+)
 from openshift_cli_installer.utils.clusters import get_kubeadmin_token
 from openshift_cli_installer.utils.const import (
     CLUSTER_DATA_YAML_FILENAME,
@@ -42,36 +47,28 @@
 class OCPCluster(UserInput):
     def __init__(self, ocp_cluster, **kwargs):
         super().__init__(**kwargs)
-<<<<<<< HEAD
         self.logger = get_logger(f"{self.__class__.__module__}-{self.__class__.__name__}")
-=======
-        self.logger = get_logger(
-            f"{self.__class__.__module__}-{self.__class__.__name__}"
-        )
-
->>>>>>> 46306d76
+
         self.cluster = ocp_cluster
-        destroy_from_s3_bucket_or_local_directory = kwargs.get(
-            "destroy_from_s3_bucket_or_local_directory"
-        )
+        destroy_from_s3_bucket_or_local_directory = kwargs.get("destroy_from_s3_bucket_or_local_directory")
         if destroy_from_s3_bucket_or_local_directory:
             self.cluster_info = self.cluster["cluster_info"]
         else:
             self.cluster_info = copy.deepcopy(self.cluster)
-            self.cluster_info.update({
-                "display-name": self.cluster_info["name"],
-                "user-requested-version": self.cluster_info["version"],
-                "shortuuid": shortuuid.uuid(),
-                "aws-access-key-id": self.cluster.pop("aws-access-key-id", None),
-                "aws-secret-access-key": self.cluster.pop(
-                    "aws-secret-access-key", None
-                ),
-                "acm": self.cluster.get("acm") is True,
-                "acm-observability": self.cluster.get("acm-observability") is True,
-                "acm-observability-s3-region": self.cluster.get(
-                    "acm-observability-s3-region", self.cluster_info["region"]
-                ),
-            })
+            self.cluster_info.update(
+                {
+                    "display-name": self.cluster_info["name"],
+                    "user-requested-version": self.cluster_info["version"],
+                    "shortuuid": shortuuid.uuid(),
+                    "aws-access-key-id": self.cluster.pop("aws-access-key-id", None),
+                    "aws-secret-access-key": self.cluster.pop("aws-secret-access-key", None),
+                    "acm": self.cluster.get("acm") is True,
+                    "acm-observability": self.cluster.get("acm-observability") is True,
+                    "acm-observability-s3-region": self.cluster.get(
+                        "acm-observability-s3-region", self.cluster_info["region"]
+                    ),
+                }
+            )
             self.all_available_versions = {}
 
             self.cluster_info["stream"] = get_cluster_stream(cluster_data=self.cluster)
@@ -84,17 +81,14 @@
                     self.cluster_info["name"],
                 ),
             )
-            self.cluster_info["auth-path"] = auth_path = os.path.join(
-                cluster_dir, "auth"
-            )
+            self.cluster_info["auth-path"] = auth_path = os.path.join(cluster_dir, "auth")
             self.cluster_info["kubeconfig-path"] = os.path.join(auth_path, "kubeconfig")
             Path(auth_path).mkdir(parents=True, exist_ok=True)
 
             self._add_s3_bucket_data()
 
         self.log_prefix = (
-            f"[C:{self.cluster_info['name']}|P:{self.cluster_info['platform']}|"
-            f"R:{self.cluster_info['region']}]"
+            f"[C:{self.cluster_info['name']}|P:{self.cluster_info['platform']}|" f"R:{self.cluster_info['region']}]"
         )
         self.timeout = tts(ts=self.cluster.get("timeout", TIMEOUT_60MIN))
 
@@ -107,32 +101,6 @@
         self.timeout_watch = None
         self.cluster_object = None
         self.ocp_client = None
-<<<<<<< HEAD
-        self.all_available_versions = {}
-
-        self.acm = self.cluster.get("acm") is True
-        self.acm_clusters = self.cluster.get("acm-clusters")
-        self.acm_observability = self.cluster.get("acm-observability") is True
-        self.acm_observability_storage_type = self.cluster.get("acm-observability-storage-type")
-        self.acm_observability_s3_region = self.cluster.get("acm-observability-s3-region", self.region)
-
-        self.version = self.cluster["version"]
-        self.stream = get_cluster_stream(cluster_data=self.cluster)
-
-        self.cluster_dir = self.cluster.get("cluster_dir")
-        if not self.cluster_dir:
-            self.cluster_dir = os.path.join(self.clusters_install_data_directory, self.platform, self.name)
-            self.cluster["cluster_dir"] = self.cluster_dir
-
-        self.auth_path = os.path.join(self.cluster_dir, "auth")
-        self.kubeconfig_path = os.path.join(self.auth_path, "kubeconfig")
-        Path(self.auth_path).mkdir(parents=True, exist_ok=True)
-
-        self._add_s3_bucket_data()
-
-        self.dump_cluster_data_to_file()
-=======
->>>>>>> 46306d76
 
     @property
     def to_dict(self):
@@ -146,19 +114,15 @@
             )
             return self.timeout_watch
 
-        self.logger.info(f"{self.log_prefix}: Start timeout watcher, time left: {timedelta(seconds=self.timeout)}")
+        self.logger.info(f"{self.log_prefix}: Start timeout watcher, time left:" f" {timedelta(seconds=self.timeout)}")
         return TimeoutWatch(timeout=self.timeout)
 
     def prepare_cluster_data(self):
         supported_envs = (PRODUCTION_STR, STAGE_STR)
         if self.cluster_info["ocm-env"] not in supported_envs:
             self.logger.error(
-<<<<<<< HEAD
-                f"{self.log_prefix}: got unsupported OCM env - {self.ocm_env}, supported envs: {supported_envs}"
-=======
                 f"{self.log_prefix}: got unsupported OCM env -"
                 f" {self.cluster_info['ocm-env']}, supported envs: {supported_envs}"
->>>>>>> 46306d76
             )
             raise click.Abort()
 
@@ -179,23 +143,11 @@
         )
 
     def set_cluster_install_version(self):
-<<<<<<< HEAD
-        version_key = get_split_version(version=self.version)
-        all_stream_versions = self.all_available_versions[self.stream][version_key]
-        err_msg = f"{self.log_prefix}: Cluster version {self.version} not found for stream {self.stream}"
-        if len(self.version.split(".")) == 3:
-=======
         version = self.cluster_info["user-requested-version"]
         version_key = get_split_version(version=version)
-        all_stream_versions = self.all_available_versions[self.cluster_info["stream"]][
-            version_key
-        ]
-        err_msg = (
-            f"{self.log_prefix}: Cluster version {version} not found for stream"
-            f" {self.cluster_info['stream']}"
-        )
+        all_stream_versions = self.all_available_versions[self.cluster_info["stream"]][version_key]
+        err_msg = f"{self.log_prefix}: Cluster version {version} not found for stream" f" {self.cluster_info['stream']}"
         if len(version.split(".")) == 3:
->>>>>>> 46306d76
             for _ver in all_stream_versions["versions"]:
                 if version in _ver:
                     self.cluster["version"] = self.cluster_info["version"] = _ver
@@ -204,32 +156,19 @@
                 self.logger.error(f"{err_msg}")
                 raise click.Abort()
 
-<<<<<<< HEAD
-        elif len(self.version.split(".")) < 2:
-            self.logger.error(f"{self.log_prefix}: Version must be at least x.y (4.3), got {self.version}")
-=======
         elif len(version.split(".")) < 2:
             self.logger.error(
                 f"{self.log_prefix}: Version must be at least x.y (4.3), got {version}",
             )
->>>>>>> 46306d76
             raise click.Abort()
         else:
             try:
-                self.cluster["version"] = self.cluster_info["version"] = (
-                    all_stream_versions["latest"]
-                )
+                self.cluster["version"] = self.cluster_info["version"] = all_stream_versions["latest"]
             except KeyError:
                 self.logger.error(f"{err_msg}")
                 raise click.Abort()
 
-<<<<<<< HEAD
-        self.logger.success(f"{self.log_prefix}: Cluster version set to {self.install_version}")
-=======
-        self.logger.success(
-            f"{self.log_prefix}: Cluster version set to {self.cluster_info['version']}"
-        )
->>>>>>> 46306d76
+        self.logger.success(f"{self.log_prefix}: Cluster version set to {self.cluster_info['version']}")
 
     def dump_cluster_data_to_file(self):
         if not self.create:
@@ -264,71 +203,44 @@
 
             _cluster_data[_key] = _val
 
-<<<<<<< HEAD
-        _cluster_data_yaml_file = os.path.join(self.cluster_dir, CLUSTER_DATA_YAML_FILENAME)
+        _cluster_data_yaml_file = os.path.join(self.cluster_info["cluster-dir"], CLUSTER_DATA_YAML_FILENAME)
         self.logger.info(f"{self.log_prefix}: Writing cluster data to {_cluster_data_yaml_file}")
-=======
-        _cluster_data_yaml_file = os.path.join(
-            self.cluster_info["cluster-dir"], CLUSTER_DATA_YAML_FILENAME
-        )
-        self.logger.info(
-            f"{self.log_prefix}: Writing cluster data to {_cluster_data_yaml_file}"
-        )
->>>>>>> 46306d76
         with open(_cluster_data_yaml_file, "w") as fd:
             fd.write(yaml.dump(_cluster_data))
 
     def collect_must_gather(self):
         name = self.cluster_info["name"]
         try:
-<<<<<<< HEAD
-            target_dir = os.path.join(self.must_gather_output_dir, "must-gather", self.platform, self.name)
-=======
             target_dir = os.path.join(
                 self.must_gather_output_dir,
                 "must-gather",
                 self.cluster_info["platform"],
                 name,
             )
->>>>>>> 46306d76
         except Exception as ex:
-            self.logger.error(f"{self.log_prefix}: Failed to get data; must-gather could not be executed on: {ex}")
+            self.logger.error(f"{self.log_prefix}: Failed to get data; must-gather could not be" f" executed on: {ex}")
             return
 
         try:
-<<<<<<< HEAD
-            if not os.path.exists(self.kubeconfig_path):
-                self.logger.error(f"{self.log_prefix}: kubeconfig does not exist; cannot run" " must-gather.")
-=======
             kubeconfig_path = self.cluster_info["kubeconfig-path"]
             if not os.path.exists(kubeconfig_path):
-                self.logger.error(
-                    f"{self.log_prefix}: kubeconfig does not exist; cannot run"
-                    " must-gather."
-                )
->>>>>>> 46306d76
+                self.logger.error(f"{self.log_prefix}: kubeconfig does not exist; cannot run" " must-gather.")
                 return
 
-            self.logger.info(f"{self.log_prefix}: Prepare must-gather target extracted directory {target_dir}.")
+            self.logger.info(f"{self.log_prefix}: Prepare must-gather target extracted directory" f" {target_dir}.")
             Path(target_dir).mkdir(parents=True, exist_ok=True)
 
-<<<<<<< HEAD
-            click.echo(f"Collect must-gather for cluster {self.name} running on {self.platform}")
-            run_must_gather(target_base_dir=target_dir, kubeconfig=self.kubeconfig_path)
-=======
-            click.echo(
-                f"Collect must-gather for cluster {name} running on"
-                f" {self.cluster_info['platform']}"
-            )
+            click.echo(f"Collect must-gather for cluster {name} running on" f" {self.cluster_info['platform']}")
             run_must_gather(
                 target_base_dir=target_dir,
                 kubeconfig=kubeconfig_path,
             )
->>>>>>> 46306d76
             self.logger.success(f"{self.log_prefix}: must-gather collected")
 
         except Exception as ex:
-            self.logger.error(f"{self.log_prefix}: Failed to run must-gather \n{ex}")
+            self.logger.error(
+                f"{self.log_prefix}: Failed to run must-gather \n{ex}",
+            )
 
             self.logger.info(f"{self.log_prefix}: Delete must-gather target directory {target_dir}.")
             shutil.rmtree(target_dir)
@@ -344,30 +256,17 @@
             self.cluster_info["cluster-id"] = self.cluster_object.cluster_id
 
         else:
-            self.ocp_client = get_client(
-                config_file=self.cluster_info["kubeconfig-path"]
-            )
+            self.ocp_client = get_client(config_file=self.cluster_info["kubeconfig-path"])
             # Unmanaged clusters name is set to cluster id
-            self.cluster_info["cluster-id"] = self.cluster_info["display-name"] = (
-                ClusterVersion(
-                    client=self.ocp_client, name="version"
-                ).instance.spec.clusterID
-            )
-
-<<<<<<< HEAD
-        self.api_url = self.ocp_client.configuration.host
+            self.cluster_info["cluster-id"] = self.cluster_info["display-name"] = ClusterVersion(
+                client=self.ocp_client, name="version"
+            ).instance.spec.clusterID
+
+        self.cluster_info["api-url"] = self.ocp_client.configuration.host
         console_route = Route(name="console", namespace="openshift-console", client=self.ocp_client)
-=======
-        self.cluster_info["api-url"] = self.ocp_client.configuration.host
-        console_route = Route(
-            name="console", namespace="openshift-console", client=self.ocp_client
-        )
->>>>>>> 46306d76
         if console_route.exists:
             route_spec = console_route.instance.spec
-            self.cluster_info["console-url"] = (
-                f"{route_spec.port.targetPort}://{route_spec.host}"
-            )
+            self.cluster_info["console-url"] = f"{route_spec.port.targetPort}://{route_spec.host}"
 
         self.dump_cluster_data_to_file()
 
@@ -401,34 +300,28 @@
     def save_kubeadmin_token_to_clusters_install_data(self):
         # Do not run this function in parallel, get_kubeadmin_token() do `oc login`.
         with change_home_environment_on_openshift_ci():
-<<<<<<< HEAD
-            with get_kubeadmin_token(cluster_dir=self.cluster_dir, api_url=self.api_url) as kubeadmin_token:
-                self.kubeadmin_token = kubeadmin_token
-=======
             with get_kubeadmin_token(
                 cluster_dir=self.cluster_info["cluster-dir"],
                 api_url=self.cluster_info["api-url"],
             ) as kubeadmin_token:
                 self.cluster_info["kubeadmin-token"] = kubeadmin_token
->>>>>>> 46306d76
 
         self.dump_cluster_data_to_file()
 
     def install_acm(self):
         self.logger.info(f"{self.log_prefix}: Installing ACM")
-<<<<<<< HEAD
-        run_command(command=shlex.split(f"cm install acm --kubeconfig {self.kubeconfig_path}"))
-=======
         run_command(
-            command=shlex.split(
-                f"cm install acm --kubeconfig {self.cluster_info['kubeconfig-path']}"
-            ),
-        )
->>>>>>> 46306d76
+            command=shlex.split(f"cm install acm --kubeconfig {self.cluster_info['kubeconfig-path']}"),
+        )
         cluster_hub = MultiClusterHub(
-            client=self.ocp_client, name="multiclusterhub", namespace="open-cluster-management"
-        )
-        cluster_hub.wait_for_status(status=cluster_hub.Status.RUNNING, timeout=self.timeout_watch.remaining_time())
+            client=self.ocp_client,
+            name="multiclusterhub",
+            namespace="open-cluster-management",
+        )
+        cluster_hub.wait_for_status(
+            status=cluster_hub.Status.RUNNING,
+            timeout=self.timeout_watch.remaining_time(),
+        )
 
         self.logger.success(f"{self.log_prefix}: ACM installed successfully")
 
@@ -450,23 +343,11 @@
               secret_key: {self.cluster_info["aws-secret-access-key"]}
             """
             s3_secret_data_bytes = s3_secret_data.encode("ascii")
-<<<<<<< HEAD
             thanos_secret_data = {"thanos.yaml": base64.b64encode(s3_secret_data_bytes).decode("utf-8")}
-            self.logger.info(f"{self.log_prefix}: Create S3 bucket {bucket_name} in {self.acm_observability_s3_region}")
-            _s3_client.create_bucket(
-                Bucket=bucket_name.lower(),
-                CreateBucketConfiguration={"LocationConstraint": self.acm_observability_s3_region},
-=======
-            thanos_secret_data = {
-                "thanos.yaml": base64.b64encode(s3_secret_data_bytes).decode("utf-8")
-            }
-            self.logger.info(
-                f"{self.log_prefix}: Create S3 bucket {bucket_name} in {region}"
-            )
+            self.logger.info(f"{self.log_prefix}: Create S3 bucket {bucket_name} in {region}")
             _s3_client.create_bucket(
                 Bucket=bucket_name.lower(),
                 CreateBucketConfiguration={"LocationConstraint": region},
->>>>>>> 46306d76
             )
 
         try:
@@ -492,9 +373,14 @@
             )
             thanos_secret.deploy(wait=True)
 
-            multi_cluster_observability_data = {"name": thanos_secret.name, "key": "thanos.yaml"}
+            multi_cluster_observability_data = {
+                "name": thanos_secret.name,
+                "key": "thanos.yaml",
+            }
             multi_cluster_observability = MultiClusterObservability(
-                client=self.ocp_client, name="observability", metric_object_storage=multi_cluster_observability_data
+                client=self.ocp_client,
+                name="observability",
+                metric_object_storage=multi_cluster_observability_data,
             )
             multi_cluster_observability.deploy(wait=True)
             multi_cluster_observability.wait_for_condition(
@@ -516,26 +402,12 @@
     def attach_clusters_to_acm_hub(self, clusters):
         futures = []
         with ThreadPoolExecutor() as executor:
-<<<<<<< HEAD
-            for _managed_acm_cluster in self.acm_clusters:
+            for _managed_acm_cluster in self.cluster_info.get("acm-clusters"):
                 _managed_acm_cluster_object = clusters.get_cluster_object_by_name(name=_managed_acm_cluster)
-                _managed_cluster_name = _managed_acm_cluster_object.name
+                _managed_cluster_name = _managed_acm_cluster_object.cluster_info["name"]
                 managed_acm_cluster_kubeconfig = self.get_cluster_kubeconfig_from_install_dir(
-                    cluster_name=_managed_cluster_name, cluster_platform=_managed_acm_cluster_object.platform
-=======
-            for _managed_acm_cluster in self.cluster_info.get("acm-clusters"):
-                _managed_acm_cluster_object = clusters.get_cluster_object_by_name(
-                    name=_managed_acm_cluster
-                )
-                _managed_cluster_name = _managed_acm_cluster_object.cluster_info["name"]
-                managed_acm_cluster_kubeconfig = (
-                    self.get_cluster_kubeconfig_from_install_dir(
-                        cluster_name=_managed_cluster_name,
-                        cluster_platform=_managed_acm_cluster_object.cluster_info[
-                            "platform"
-                        ],
-                    )
->>>>>>> 46306d76
+                    cluster_name=_managed_cluster_name,
+                    cluster_platform=_managed_acm_cluster_object.cluster_info["platform"],
                 )
                 action_kwargs = {
                     "managed_acm_cluster_name": _managed_cluster_name,
@@ -560,7 +432,12 @@
                         )
                         raise click.Abort()
 
-    def attach_cluster_to_acm(self, managed_acm_cluster_name, acm_cluster_kubeconfig, managed_acm_cluster_kubeconfig):
+    def attach_cluster_to_acm(
+        self,
+        managed_acm_cluster_name,
+        acm_cluster_kubeconfig,
+        managed_acm_cluster_kubeconfig,
+    ):
         if not self.ocp_client:
             self.ocp_client = get_client(config_file=acm_cluster_kubeconfig)
 
@@ -582,19 +459,14 @@
             status=managed_cluster.Condition.Status.TRUE,
             timeout=self.timeout_watch.remaining_time(),
         )
-<<<<<<< HEAD
-        self.logger.success(f"{self.log_prefix}: attached {managed_acm_cluster_name} to cluster {self.name}")
-=======
         self.logger.success(
-            f"{self.log_prefix}: attached {managed_acm_cluster_name} to cluster"
-            f" {self.cluster_info['name']}"
-        )
->>>>>>> 46306d76
+            f"{self.log_prefix}: attached {managed_acm_cluster_name} to cluster" f" {self.cluster_info['name']}"
+        )
 
     def get_cluster_kubeconfig_from_install_dir(self, cluster_name, cluster_platform):
         cluster_install_dir = os.path.join(self.clusters_install_data_directory, cluster_platform, cluster_name)
         if not os.path.exists(cluster_install_dir):
-            self.logger.error(f"{self.log_prefix}: ACM managed cluster data dir not found in {cluster_install_dir}")
+            self.logger.error(f"{self.log_prefix}: ACM managed cluster data dir not found in" f" {cluster_install_dir}")
             raise click.Abort()
 
         return os.path.join(cluster_install_dir, "auth", "kubeconfig")