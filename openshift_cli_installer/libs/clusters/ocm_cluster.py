from datetime import datetime, timedelta

import rosa.cli
from ocm_python_wrapper.cluster import Cluster
from ocm_python_wrapper.versions import Versions
from simple_logger.logger import get_logger

from openshift_cli_installer.libs.clusters.ocp_cluster import OCPCluster
from openshift_cli_installer.utils.const import HYPERSHIFT_STR, STAGE_STR
from openshift_cli_installer.utils.general import tts


class OcmCluster(OCPCluster):
    def __init__(self, **kwargs):
        super().__init__(**kwargs)
        self.logger = get_logger(f"{self.__class__.__module__}-{self.__class__.__name__}")

        destroy_from_s3_bucket_or_local_directory = kwargs.get(
            "destroy_from_s3_bucket_or_local_directory"
        )

        if not destroy_from_s3_bucket_or_local_directory:
            self.osd_base_available_versions_dict = {}
            self.rosa_base_available_versions_dict = {}
            self.cluster["channel-group"] = self.cluster_info["channel-group"] = (
                self.cluster.get("channel-group", "stable")
            )
            self.cluster["multi-az"] = self.cluster_info["multi-az"] = self.cluster.get(
                "multi-az", False
            )
            self.cluster["ocm-env"] = self.cluster_info["ocm-env"] = self.cluster.get(
                "ocm-env", STAGE_STR
            )

            self._set_expiration_time()
            self.dump_cluster_data_to_file()

        self.prepare_cluster_data()
<<<<<<< HEAD
        self.cluster_object = Cluster(client=self.ocm_client, name=self.name)
        self._set_expiration_time()
        self.dump_cluster_data_to_file()
=======
        self.cluster_object = Cluster(
            client=self.ocm_client,
            name=self.cluster_info["name"],
        )
>>>>>>> 46306d76

    def _set_expiration_time(self):
        expiration_time = self.cluster.get("expiration-time")
        if expiration_time:
            _expiration_time = tts(ts=expiration_time)
<<<<<<< HEAD
            self.expiration_time = f"{(datetime.now() + timedelta(seconds=_expiration_time)).isoformat()}Z"
=======
            self.cluster["expiration-time"] = self.cluster_info[
                "expiration-time"
            ] = f"{(datetime.now() + timedelta(seconds=_expiration_time)).isoformat()}Z"
>>>>>>> 46306d76

    def get_osd_versions(self):
        self.osd_base_available_versions_dict.update(
            Versions(client=self.ocm_client).get(
                channel_group=self.cluster_info["channel-group"]
            )
        )

    def get_rosa_versions(self):
        base_available_versions = rosa.cli.execute(
            command=(
                f"list versions --channel-group={self.cluster_info['channel-group']} "
                f"{'--hosted-cp' if self.cluster_info['platform'] == HYPERSHIFT_STR else ''}"
            ),
            aws_region=self.cluster_info["region"],
            ocm_client=self.ocm_client,
        )["out"]
        _all_versions = [ver["raw_id"] for ver in base_available_versions]
<<<<<<< HEAD
        self.rosa_base_available_versions_dict.setdefault(self.channel_group, []).extend(_all_versions)
=======
        self.rosa_base_available_versions_dict.setdefault(
            self.cluster_info["channel-group"], []
        ).extend(_all_versions)
>>>>>>> 46306d76
<|MERGE_RESOLUTION|>--- conflicted
+++ resolved
@@ -15,55 +15,37 @@
         super().__init__(**kwargs)
         self.logger = get_logger(f"{self.__class__.__module__}-{self.__class__.__name__}")
 
-        destroy_from_s3_bucket_or_local_directory = kwargs.get(
-            "destroy_from_s3_bucket_or_local_directory"
-        )
+        destroy_from_s3_bucket_or_local_directory = kwargs.get("destroy_from_s3_bucket_or_local_directory")
 
         if not destroy_from_s3_bucket_or_local_directory:
             self.osd_base_available_versions_dict = {}
             self.rosa_base_available_versions_dict = {}
-            self.cluster["channel-group"] = self.cluster_info["channel-group"] = (
-                self.cluster.get("channel-group", "stable")
+            self.cluster["channel-group"] = self.cluster_info["channel-group"] = self.cluster.get(
+                "channel-group", "stable"
             )
-            self.cluster["multi-az"] = self.cluster_info["multi-az"] = self.cluster.get(
-                "multi-az", False
-            )
-            self.cluster["ocm-env"] = self.cluster_info["ocm-env"] = self.cluster.get(
-                "ocm-env", STAGE_STR
-            )
+            self.cluster["multi-az"] = self.cluster_info["multi-az"] = self.cluster.get("multi-az", False)
+            self.cluster["ocm-env"] = self.cluster_info["ocm-env"] = self.cluster.get("ocm-env", STAGE_STR)
 
             self._set_expiration_time()
             self.dump_cluster_data_to_file()
 
         self.prepare_cluster_data()
-<<<<<<< HEAD
-        self.cluster_object = Cluster(client=self.ocm_client, name=self.name)
-        self._set_expiration_time()
-        self.dump_cluster_data_to_file()
-=======
         self.cluster_object = Cluster(
             client=self.ocm_client,
             name=self.cluster_info["name"],
         )
->>>>>>> 46306d76
 
     def _set_expiration_time(self):
         expiration_time = self.cluster.get("expiration-time")
         if expiration_time:
             _expiration_time = tts(ts=expiration_time)
-<<<<<<< HEAD
-            self.expiration_time = f"{(datetime.now() + timedelta(seconds=_expiration_time)).isoformat()}Z"
-=======
             self.cluster["expiration-time"] = self.cluster_info[
                 "expiration-time"
             ] = f"{(datetime.now() + timedelta(seconds=_expiration_time)).isoformat()}Z"
->>>>>>> 46306d76
 
     def get_osd_versions(self):
         self.osd_base_available_versions_dict.update(
-            Versions(client=self.ocm_client).get(
-                channel_group=self.cluster_info["channel-group"]
-            )
+            Versions(client=self.ocm_client).get(channel_group=self.cluster_info["channel-group"])
         )
 
     def get_rosa_versions(self):
@@ -76,10 +58,4 @@
             ocm_client=self.ocm_client,
         )["out"]
         _all_versions = [ver["raw_id"] for ver in base_available_versions]
-<<<<<<< HEAD
-        self.rosa_base_available_versions_dict.setdefault(self.channel_group, []).extend(_all_versions)
-=======
-        self.rosa_base_available_versions_dict.setdefault(
-            self.cluster_info["channel-group"], []
-        ).extend(_all_versions)
->>>>>>> 46306d76
+        self.rosa_base_available_versions_dict.setdefault(self.cluster_info["channel-group"], []).extend(_all_versions)