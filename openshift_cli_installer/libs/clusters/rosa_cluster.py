--- conflicted
+++ resolved
@@ -10,7 +10,10 @@
 from openshift_cli_installer.libs.clusters.ocm_cluster import OcmCluster
 from openshift_cli_installer.utils.cluster_versions import filter_versions
 from openshift_cli_installer.utils.const import HYPERSHIFT_STR
-from openshift_cli_installer.utils.general import get_manifests_path, zip_and_upload_to_s3
+from openshift_cli_installer.utils.general import (
+    get_manifests_path,
+    zip_and_upload_to_s3,
+)
 
 
 class RosaCluster(OcmCluster):
@@ -42,9 +45,7 @@
     def terraform_init(self):
         self.logger.info(f"{self.log_prefix}: Init Terraform")
         # az_id example: us-east-2 -> ["use2-az1", "use2-az2"]
-        az_id_prefix = "".join(
-            re.match(r"(.*)-(\w).*-(\d)", self.cluster_info["region"]).groups()
-        )
+        az_id_prefix = "".join(re.match(r"(.*)-(\w).*-(\d)", self.cluster_info["region"]).groups())
         cluster_parameters = {
             "aws_region": self.cluster_info["region"],
             "az_ids": [f"{az_id_prefix}-az1", f"{az_id_prefix}-az2"],
@@ -62,13 +63,7 @@
         if public_subnets:
             cluster_parameters["public_subnets"] = public_subnets
 
-<<<<<<< HEAD
-        self.terraform = Terraform(working_dir=self.cluster_dir, variables=cluster_parameters)
-=======
-        self.terraform = Terraform(
-            working_dir=self.cluster_info["cluster-dir"], variables=cluster_parameters
-        )
->>>>>>> 46306d76
+        self.terraform = Terraform(working_dir=self.cluster_info["cluster-dir"], variables=cluster_parameters)
         self.terraform.init()
 
     def create_oidc(self):
@@ -124,26 +119,28 @@
     def destroy_hypershift_vpc(self):
         self.terraform_init()
         self.logger.info(f"{self.log_prefix}: Destroy hypershift VPCs")
-        rc, _, err = self.terraform.destroy(force=IsNotFlagged, auto_approve=True, capture_output=True)
+        rc, _, err = self.terraform.destroy(
+            force=IsNotFlagged,
+            auto_approve=True,
+            capture_output=True,
+        )
         if rc != 0:
-            self.logger.error(f"{self.log_prefix}: Failed to destroy hypershift VPCs with error: {err}")
+            self.logger.error(f"{self.log_prefix}: Failed to destroy hypershift VPCs with error:" f" {err}")
             raise click.Abort()
 
     def prepare_hypershift_vpc(self):
         self.terraform_init()
         self.logger.info(f"{self.log_prefix}: Preparing hypershift VPCs")
-<<<<<<< HEAD
-        shutil.copy(os.path.join(get_manifests_path(), "setup-vpc.tf"), self.cluster_dir)
-=======
         shutil.copy(
             os.path.join(get_manifests_path(), "setup-vpc.tf"),
             self.cluster_info["cluster-dir"],
         )
->>>>>>> 46306d76
         self.terraform.plan(dir_or_plan="hypershift.plan")
         rc, _, err = self.terraform.apply(capture_output=True, skip_plan=True, auto_approve=True)
         if rc != 0:
-            self.logger.error(f"{self.log_prefix}: Create hypershift VPC failed with error: {err}, rolling back.")
+            self.logger.error(
+                f"{self.log_prefix}: Create hypershift VPC failed with" f" error: {err}, rolling back.",
+            )
             self.delete_oidc()
             self.delete_operator_role()
             # Clean up already created resources from the plan
@@ -168,21 +165,10 @@
             "acm-clusters",
         )
         ignore_prefix = ("acm-observability",)
-<<<<<<< HEAD
-        command = f"create cluster --sts --cluster-name={self.name} "
-        command_kwargs = []
-        for _key, _val in self.to_dict.items():
-            if _key in ignore_keys or _key.startswith(ignore_prefix) or not isinstance(_val, str):
-                continue
-
-            if _key == "install_version":
-                _key = "version"
-=======
         name = self.cluster_info["name"]
         command = f"create cluster --sts --cluster-name={name} "
         if self.cluster_info["platform"] == HYPERSHIFT_STR:
             command += f"--hosted-cp --operator-roles-prefix={name} "
->>>>>>> 46306d76
 
         for _key, _val in self.cluster.items():
             if _key in ignore_keys or _key.startswith(ignore_prefix):
@@ -202,15 +188,11 @@
         self.dump_cluster_data_to_file()
 
         try:
-<<<<<<< HEAD
-            rosa.cli.execute(command=self.build_rosa_command(), ocm_client=self.ocm_client, aws_region=self.region)
-=======
             rosa.cli.execute(
                 command=self.build_rosa_command(),
                 ocm_client=self.ocm_client,
                 aws_region=self.cluster_info["region"],
             )
->>>>>>> 46306d76
 
             self.cluster_object.wait_for_cluster_ready(wait_timeout=self.timeout_watch.remaining_time())
             self.set_cluster_auth()
@@ -219,7 +201,9 @@
             self.save_kubeadmin_token_to_clusters_install_data()
 
         except Exception as ex:
-            self.logger.error(f"{self.log_prefix}: Failed to run cluster create\n{ex}")
+            self.logger.error(
+                f"{self.log_prefix}: Failed to run cluster create\n{ex}",
+            )
             self.set_cluster_auth()
             if self.must_gather_output_dir:
                 self.collect_must_gather()
@@ -240,16 +224,9 @@
         should_raise = False
         try:
             res = rosa.cli.execute(
-<<<<<<< HEAD
-                command=f"delete cluster --cluster={self.name}", ocm_client=self.ocm_client, aws_region=self.region
-=======
                 command=f"delete cluster --cluster={self.cluster_info['name']}",
                 ocm_client=self.ocm_client,
                 aws_region=self.cluster_info["region"],
-            )
-            self.cluster_object.wait_for_cluster_deletion(
-                wait_timeout=self.timeout_watch.remaining_time()
->>>>>>> 46306d76
             )
             self.cluster_object.wait_for_cluster_deletion(wait_timeout=self.timeout_watch.remaining_time())
             self.remove_leftovers(res=res)
@@ -286,12 +263,8 @@
                     command = base_command.replace("-c ", "--cluster=")
                     command = command.replace("--prefix ", "--prefix=")
                     command = command.replace("--oidc-config-id ", "--oidc-config-id=")
-<<<<<<< HEAD
-                    rosa.cli.execute(command=command, ocm_client=self.ocm_client, aws_region=self.region)
-=======
                     rosa.cli.execute(
                         command=command,
                         ocm_client=self.ocm_client,
                         aws_region=self.cluster_info["region"],
-                    )
->>>>>>> 46306d76
+                    )