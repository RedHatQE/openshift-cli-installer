--- conflicted
+++ resolved
@@ -7,7 +7,10 @@
 from simple_logger.logger import get_logger
 
 from openshift_cli_installer.libs.clusters.ocp_cluster import OCPCluster
-from openshift_cli_installer.utils.cluster_versions import filter_versions, get_aws_versions
+from openshift_cli_installer.utils.cluster_versions import (
+    filter_versions,
+    get_aws_versions,
+)
 from openshift_cli_installer.utils.const import PRODUCTION_STR
 from openshift_cli_installer.utils.general import (
     generate_unified_pull_secret,
@@ -20,17 +23,7 @@
 class AwsIpiCluster(OCPCluster):
     def __init__(self, **kwargs):
         super().__init__(**kwargs)
-<<<<<<< HEAD
         self.logger = get_logger(f"{self.__class__.__module__}-{self.__class__.__name__}")
-
-        self.openshift_install_binary_path = None
-        self.aws_base_available_versions = None
-        self.ocm_env = PRODUCTION_STR
-=======
-        self.logger = get_logger(
-            f"{self.__class__.__module__}-{self.__class__.__name__}"
-        )
->>>>>>> 46306d76
         self.log_level = self.cluster.get("log_level", "error")
 
         if kwargs.get("destroy_from_s3_bucket_or_local_directory"):
@@ -63,16 +56,9 @@
 
     def _aws_download_installer(self):
         openshift_install_str = "openshift-install"
-<<<<<<< HEAD
-        binary_dir = os.path.join("/tmp", self.version_url)
-        self.openshift_install_binary_path = os.path.join(binary_dir, openshift_install_str)
-=======
         version_url = self.cluster_info["version-url"]
         binary_dir = os.path.join("/tmp", version_url)
-        self.openshift_install_binary_path = os.path.join(
-            binary_dir, openshift_install_str
-        )
->>>>>>> 46306d76
+        self.openshift_install_binary_path = os.path.join(binary_dir, openshift_install_str)
         rc, _, err = run_command(
             command=shlex.split(
                 "oc adm release extract "
@@ -83,23 +69,16 @@
         )
         if not rc:
             self.logger.error(
-                f"{self.log_prefix}: Failed to get {openshift_install_str} for version"
-<<<<<<< HEAD
-                f" {self.version_url}, error: {err}"
-=======
-                f" {version_url}, error: {err}",
->>>>>>> 46306d76
+                f"{self.log_prefix}: Failed to get {openshift_install_str} for version" f" {version_url}, error: {err}",
             )
             raise click.Abort()
 
     def _create_install_config_file(self):
         self.pull_secret = generate_unified_pull_secret(
-            registry_config_file=self.registry_config_file, docker_config_file=self.docker_config_file
+            registry_config_file=self.registry_config_file,
+            docker_config_file=self.docker_config_file,
         )
         self.ssh_key = get_local_ssh_key(ssh_key_file=self.ssh_key_file)
-<<<<<<< HEAD
-        cluster_install_config = get_install_config_j2_template(cluster_dict=self.to_dict)
-=======
 
         terraform_parameters = {
             "name": self.cluster_info["name"],
@@ -126,39 +105,20 @@
         if fips:
             terraform_parameters["fips"] = fips
 
-        cluster_install_config = get_install_config_j2_template(
-            jinja_dict=terraform_parameters
-        )
->>>>>>> 46306d76
+        cluster_install_config = get_install_config_j2_template(jinja_dict=terraform_parameters)
 
-        with open(
-            os.path.join(self.cluster_info["cluster-dir"], "install-config.yaml"), "w"
-        ) as fd:
+        with open(os.path.join(self.cluster_info["cluster-dir"], "install-config.yaml"), "w") as fd:
             fd.write(yaml.dump(cluster_install_config))
 
     def _set_install_version_url(self):
         cluster_version = self.cluster["version"]
-        version_url = [
-<<<<<<< HEAD
-            url for url, versions in self.aws_base_available_versions.items() if self.install_version in versions
-=======
-            url
-            for url, versions in self.aws_base_available_versions.items()
-            if cluster_version in versions
->>>>>>> 46306d76
-        ]
+        version_url = [url for url, versions in self.aws_base_available_versions.items() if cluster_version in versions]
         if version_url:
-            self.cluster_info["version-url"] = (
-                f"{version_url[0]}:{self.cluster_info['version']}"
-            )
+            self.cluster_info["version-url"] = f"{version_url[0]}:{self.cluster_info['version']}"
         else:
             self.logger.error(
                 f"{self.log_prefix}: Cluster version url not found for"
-<<<<<<< HEAD
-                f" {self.version} in {self.aws_base_available_versions.keys()}"
-=======
                 f" {cluster_version} in {self.aws_base_available_versions.keys()}",
->>>>>>> 46306d76
             )
             raise click.Abort()
 
@@ -173,7 +133,9 @@
         )
 
         if not res:
-            self.logger.error(f"{self.log_prefix}: Failed to run cluster {self.action} \n\tERR: {err}\n\tOUT: {out}.")
+            self.logger.error(
+                f"{self.log_prefix}: Failed to run cluster {self.action} \n\tERR:" f" {err}\n\tOUT: {out}.",
+            )
             if raise_on_failure:
                 raise click.Abort()
 
