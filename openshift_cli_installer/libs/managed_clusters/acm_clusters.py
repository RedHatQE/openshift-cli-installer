import base64
import os
import shlex

import click
import yaml
from clouds.aws.session_clients import s3_client
from ocm_python_wrapper.cluster import Cluster
from ocp_resources.managed_cluster import ManagedCluster
from ocp_resources.multi_cluster_hub import MultiClusterHub
from ocp_resources.multi_cluster_observability import MultiClusterObservability
from ocp_resources.namespace import Namespace
from ocp_resources.secret import Secret
from ocp_resources.utils import TimeoutWatch
from ocp_utilities.utils import run_command

<<<<<<< HEAD
from openshift_cli_installer.utils.cli_utils import click_echo
from openshift_cli_installer.utils.const import (
    AWS_BASED_PLATFORMS,
    AWS_OSD_STR,
    AWS_STR,
    GCP_OSD_STR,
    HYPERSHIFT_STR,
    ROSA_STR,
=======
from openshift_cli_installer.utils.clusters import get_kubeconfig_path
from openshift_cli_installer.utils.const import (
    AWS_STR,
    ERROR_LOG_COLOR,
    OCM_MANAGED_PLATFORMS,
    SUCCESS_LOG_COLOR,
>>>>>>> 9a0d848e
)
from openshift_cli_installer.utils.general import tts


def install_acm(
    hub_cluster_data,
    ocp_client,
    private_ssh_key_file,
    public_ssh_key_file,
    registry_config_file,
    timeout_watch,
    acm_cluster_kubeconfig,
):
    section = "Install ACM"
    cluster_name = hub_cluster_data["name"]
<<<<<<< HEAD
    platform = hub_cluster_data["platform"]
    aws_access_key_id = hub_cluster_data["aws-access-key-id"]
    aws_secret_access_key = hub_cluster_data["aws-secret-access-key"]
    click_echo(
        name=cluster_name, platform=platform, section=section, msg="Installing ACM"
    )
    acm_cluster_kubeconfig = os.path.join(hub_cluster_data["auth-dir"], "kubeconfig")
=======
    click.echo(f"Installing ACM on cluster {cluster_name}")
>>>>>>> 9a0d848e
    run_command(
        command=shlex.split(f"cm install acm --kubeconfig {acm_cluster_kubeconfig}"),
    )
    cluster_hub = MultiClusterHub(
        client=ocp_client,
        name="multiclusterhub",
        namespace="open-cluster-management",
    )
    cluster_hub.wait_for_status(
        status=cluster_hub.Status.RUNNING, timeout=timeout_watch.remaining_time()
    )
    labels = {
        f"{cluster_hub.api_group}/credentials": "",
        f"{cluster_hub.api_group}/type": AWS_STR,
    }

    with open(private_ssh_key_file, "r") as fd:
        ssh_privatekey = fd.read()

    with open(public_ssh_key_file, "r") as fd:
        ssh_publickey = fd.read()

    secret_data = {
        "aws_access_key_id": aws_access_key_id,
        "aws_secret_access_key": aws_secret_access_key,
        "pullSecret": registry_config_file,
        "ssh-privatekey": ssh_privatekey,
        "ssh-publickey": ssh_publickey,
    }
    secret = Secret(
        client=ocp_client,
        name="aws-creds",
        namespace="default",
        label=labels,
        string_data=secret_data,
    )
    secret.deploy(wait=True)
    click_echo(
        name=cluster_name,
        platform=platform,
        section=section,
        msg="ACM installed successfully",
        success=True,
    )
    if hub_cluster_data.get("acm_observability"):
        enable_observability(
            hub_cluster_data=hub_cluster_data,
            timeout_watch=timeout_watch,
        )


def attach_cluster_to_acm(
    hub_cluster_name,
    managed_acm_cluster_name,
    acm_hub_ocp_client,
    acm_cluster_kubeconfig,
    managed_acm_cluster_kubeconfig,
    timeout_watch,
    managed_cluster_platform,
):
    section = "Attach cluster to ACM hub"
    click_echo(
        name=hub_cluster_name,
        platform=managed_cluster_platform,
        section=section,
        msg=f"Attach to ACM hub {hub_cluster_name}",
    )
    run_command(
        command=shlex.split(
            f"cm --kubeconfig {acm_cluster_kubeconfig} attach cluster --cluster"
            f" {managed_acm_cluster_name} --cluster-kubeconfig"
            f" {managed_acm_cluster_kubeconfig}  --wait"
        ),
        check=False,
        verify_stderr=False,
    )

    managed_cluster = ManagedCluster(
        client=acm_hub_ocp_client, name=managed_acm_cluster_name
    )
    managed_cluster.wait_for_condition(
        condition="ManagedClusterImportSucceeded",
        status=managed_cluster.Condition.Status.TRUE,
        timeout=timeout_watch.remaining_time(),
    )
    click_echo(
        name=managed_acm_cluster_name,
        platform=managed_cluster_platform,
        section=section,
        msg=f"successfully attached to ACM Cluster {hub_cluster_name}",
        success=True,
    )


def install_and_attach_for_acm(
    managed_clusters,
    private_ssh_key_file,
    ssh_key_file,
    registry_config_file,
    clusters_install_data_directory,
):
    for hub_cluster_data in managed_clusters:
        timeout_watch = hub_cluster_data.get(
            "timeout-watch", TimeoutWatch(timeout=tts(ts="15m"))
        )
        ocp_client = hub_cluster_data["ocp-client"]
        ocm_client = hub_cluster_data["ocm-client"]
        acm_cluster_kubeconfig = get_kubeconfig_path(cluster_data=hub_cluster_data)

        if hub_cluster_data.get("acm"):
            install_acm(
                hub_cluster_data=hub_cluster_data,
                ocp_client=ocp_client,
                private_ssh_key_file=private_ssh_key_file,
                public_ssh_key_file=ssh_key_file,
                registry_config_file=registry_config_file,
                timeout_watch=timeout_watch,
                acm_cluster_kubeconfig=acm_cluster_kubeconfig,
            )

        for _managed_acm_clusters in hub_cluster_data.get("acm-clusters", []):
            _managed_cluster_name = _managed_acm_clusters["name"]
            _managed_cluster_platform = _managed_acm_clusters["platform"]
            managed_acm_cluster_kubeconfig = get_managed_acm_cluster_kubeconfig(
                hub_cluster_data=hub_cluster_data,
                managed_acm_cluster_name=_managed_cluster_name,
                managed_cluster_platform=_managed_cluster_platform,
                ocm_client=ocm_client,
                clusters_install_data_directory=clusters_install_data_directory,
            )

            attach_cluster_to_acm(
                managed_acm_cluster_name=_managed_cluster_name,
                hub_cluster_name=hub_cluster_data["name"],
                acm_hub_ocp_client=ocp_client,
                acm_cluster_kubeconfig=acm_cluster_kubeconfig,
                managed_acm_cluster_kubeconfig=managed_acm_cluster_kubeconfig,
                timeout_watch=timeout_watch,
                managed_cluster_platform=_managed_cluster_platform,
            )


def get_managed_acm_cluster_kubeconfig(
    hub_cluster_data,
    managed_acm_cluster_name,
    managed_cluster_platform,
    ocm_client,
    clusters_install_data_directory,
):
    # In case we deployed the cluster we have the kubeconfig
    managed_acm_cluster_kubeconfig = None
    if managed_cluster_platform in OCM_MANAGED_PLATFORMS:
        managed_acm_cluster_object = Cluster(
            client=ocm_client, name=managed_acm_cluster_name
        )
        managed_acm_cluster_kubeconfig = os.path.join(
            hub_cluster_data["install-dir"],
            f"{managed_acm_cluster_name}-kubeconfig",
        )
        with open(managed_acm_cluster_kubeconfig, "w") as fd:
            fd.write(yaml.safe_dump(managed_acm_cluster_object.kubeconfig))

    elif managed_cluster_platform == AWS_STR:
        managed_acm_cluster_kubeconfig = get_cluster_kubeconfig_from_install_dir(
            clusters_install_data_directory=clusters_install_data_directory,
            cluster_name=managed_acm_cluster_name,
            cluster_platform=managed_cluster_platform,
        )

    if not managed_acm_cluster_kubeconfig:
        click_echo(
            name=managed_acm_cluster_name,
            platform=managed_cluster_platform,
            section="Get managed ACM cluster kubeconfig",
            msg="No kubeconfig found",
            error=True,
        )
        raise click.Abort()

    return managed_acm_cluster_kubeconfig


def get_cluster_kubeconfig_from_install_dir(
    clusters_install_data_directory, cluster_name, cluster_platform
):
    cluster_install_dir = os.path.join(
        clusters_install_data_directory, cluster_platform, cluster_name
    )
    if not os.path.exists(cluster_install_dir):
        click_echo(
            name=cluster_name,
            platform=cluster_platform,
            section="Get cluster kubeconfig from install dir",
            msg=f"Install dir {cluster_install_dir} not found for",
            error=True,
        )
        raise click.Abort()

    return os.path.join(cluster_install_dir, "auth", "kubeconfig")


def enable_observability(
    hub_cluster_data,
    timeout_watch,
):
    section = "Observability"
    thanos_secret_data = None
    _s3_client = None
    ocp_client = hub_cluster_data["ocp-client"]
    cluster_name = hub_cluster_data["name"]
    bucket_name = f"{cluster_name}-observability-{hub_cluster_data['shortuuid']}"
    hub_cluster_platform = hub_cluster_data["platform"]

    if hub_cluster_platform in AWS_BASED_PLATFORMS:
        _s3_client = s3_client()
        aws_access_key_id = hub_cluster_data["aws-access-key-id"]
        aws_secret_access_key = hub_cluster_data["aws-secret-access-key"]
        aws_region = hub_cluster_data["region"]
        s3_secret_data = f"""
        type: s3
        config:
          bucket: {bucket_name}
          endpoint: s3.{aws_region}.amazonaws.com
          insecure: true
          access_key: {aws_access_key_id}
          secret_key: {aws_secret_access_key}
        """
        s3_secret_data_bytes = s3_secret_data.encode("ascii")
        thanos_secret_data = {
            "thanos.yaml": base64.b64encode(s3_secret_data_bytes).decode("utf-8")
        }
        _s3_client.create_bucket(Bucket=bucket_name.lower())

    elif hub_cluster_platform == GCP_OSD_STR:
        # TODO: Add GCP support
        pass

    else:
        click_echo(
            name=cluster_name,
            platform=hub_cluster_platform,
            section=section,
            msg="Platform not supported",
            error=True,
        )
        raise click.Abort()

    try:
        open_cluster_management_observability_ns = Namespace(
            client=ocp_client, name="open-cluster-management-observability"
        )
        open_cluster_management_observability_ns.deploy(wait=True)
        openshift_pull_secret = Secret(
            client=ocp_client, name="pull-secret", namespace="openshift-config"
        )
        observability_pull_secret = Secret(
            client=ocp_client,
            name="multiclusterhub-operator-pull-secret",
            namespace=open_cluster_management_observability_ns.name,
            data_dict={
                ".dockerconfigjson": openshift_pull_secret.instance.data[
                    ".dockerconfigjson"
                ]
            },
            type="kubernetes.io/dockerconfigjson",
        )
        observability_pull_secret.deploy(wait=True)
        thanos_secret = Secret(
            client=ocp_client,
            name="thanos-object-storage",
            namespace=open_cluster_management_observability_ns.name,
            type="Opaque",
            data_dict=thanos_secret_data,
        )
        thanos_secret.deploy(wait=True)

        multi_cluster_observability_data = {
            "name": thanos_secret.name,
            "key": "thanos.yaml",
        }
        multi_cluster_observability = MultiClusterObservability(
            client=ocp_client,
            name="observability",
            metric_object_storage=multi_cluster_observability_data,
        )
        multi_cluster_observability.deploy(wait=True)
        multi_cluster_observability.wait_for_condition(
            condition=multi_cluster_observability.Condition.READY,
            status=multi_cluster_observability.Condition.Status.TRUE,
            timeout=timeout_watch.remaining_time(),
        )
        click_echo(
            name=cluster_name,
            platform=hub_cluster_platform,
            section=section,
            msg="Successfully enabled observability",
            success=True,
        )
    except Exception as ex:
        click_echo(
            name=cluster_name,
            platform=hub_cluster_platform,
            section=section,
            msg=f"Failed to enable observability. error: {ex}",
            error=True,
        )
        if hub_cluster_platform in AWS_BASED_PLATFORMS:
            for _bucket in _s3_client.list_buckets()["Buckets"]:
                if _bucket["Name"] == bucket_name:
                    _s3_client.delete_bucket(Bucket=bucket_name)

        raise click.Abort()<|MERGE_RESOLUTION|>--- conflicted
+++ resolved
@@ -14,23 +14,13 @@
 from ocp_resources.utils import TimeoutWatch
 from ocp_utilities.utils import run_command
 
-<<<<<<< HEAD
 from openshift_cli_installer.utils.cli_utils import click_echo
+from openshift_cli_installer.utils.clusters import get_kubeconfig_path
 from openshift_cli_installer.utils.const import (
     AWS_BASED_PLATFORMS,
-    AWS_OSD_STR,
     AWS_STR,
     GCP_OSD_STR,
-    HYPERSHIFT_STR,
-    ROSA_STR,
-=======
-from openshift_cli_installer.utils.clusters import get_kubeconfig_path
-from openshift_cli_installer.utils.const import (
-    AWS_STR,
-    ERROR_LOG_COLOR,
     OCM_MANAGED_PLATFORMS,
-    SUCCESS_LOG_COLOR,
->>>>>>> 9a0d848e
 )
 from openshift_cli_installer.utils.general import tts
 
@@ -46,7 +36,6 @@
 ):
     section = "Install ACM"
     cluster_name = hub_cluster_data["name"]
-<<<<<<< HEAD
     platform = hub_cluster_data["platform"]
     aws_access_key_id = hub_cluster_data["aws-access-key-id"]
     aws_secret_access_key = hub_cluster_data["aws-secret-access-key"]
@@ -54,9 +43,6 @@
         name=cluster_name, platform=platform, section=section, msg="Installing ACM"
     )
     acm_cluster_kubeconfig = os.path.join(hub_cluster_data["auth-dir"], "kubeconfig")
-=======
-    click.echo(f"Installing ACM on cluster {cluster_name}")
->>>>>>> 9a0d848e
     run_command(
         command=shlex.split(f"cm install acm --kubeconfig {acm_cluster_kubeconfig}"),
     )
