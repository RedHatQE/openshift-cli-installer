import ast
import os

import click
from pyaml_env import parse_config
from simple_logger.logger import get_logger

from openshift_cli_installer.utils.cli_utils import (
    get_aws_credentials_for_acm_observability,
    get_cluster_data_by_name_from_clusters,
    get_managed_acm_clusters_from_user_input,
)
from openshift_cli_installer.utils.const import (
    AWS_OSD_STR,
    AWS_STR,
    CREATE_STR,
    GCP_OSD_STR,
    HYPERSHIFT_STR,
    OBSERVABILITY_SUPPORTED_STORAGE_TYPES,
    S3_STR,
    SUPPORTED_ACTIONS,
    SUPPORTED_PLATFORMS,
    USER_INPUT_CLUSTER_BOOLEAN_KEYS,
)


class UserInput:
    def __init__(self, **kwargs):
        self.logger = get_logger(name=self.__class__.__module__)
        self.user_kwargs = kwargs
        self.clusters_yaml_config_file = self.user_kwargs.get("clusters_yaml_config_file")
        if self.clusters_yaml_config_file:
            # Update CLI user input from YAML file if exists
            # Since CLI user input has some defaults, YAML file will override them
            self.user_kwargs.update(parse_config(path=self.clusters_yaml_config_file, default_value=""))

        self.dry_run = self.user_kwargs.get("dry_run")
        self.action = self.user_kwargs.get("action")
        self.aws_access_key_id = self.user_kwargs.get("aws_access_key_id")
        self.aws_secret_access_key = self.user_kwargs.get("aws_secret_access_key")
        self.aws_account_id = self.user_kwargs.get("aws_account_id")
        self.clusters = self.get_clusters_from_user_input()
        self.ocm_token = self.user_kwargs.get("ocm_token")
        self.parallel = False if self.clusters and len(self.clusters) == 1 else self.user_kwargs.get("parallel")
        self.clusters_install_data_directory = self.user_kwargs.get(
            "clusters_install_data_directory", "/openshift-cli-installer/clusters-install-data"
        )
        self.destroy_clusters_from_s3_config_files = self.user_kwargs.get("destroy_clusters_from_s3_config_files")
        self.s3_bucket_name = self.user_kwargs.get("s3_bucket_name")
        self.s3_bucket_path = self.user_kwargs.get("s3_bucket_path")
        self.destroy_clusters_from_s3_bucket = self.user_kwargs.get("destroy_clusters_from_s3_bucket")
        self.destroy_clusters_from_install_data_directory = self.user_kwargs.get(
            "destroy_clusters_from_install_data_directory"
        )
        self.destroy_clusters_from_install_data_directory_using_s3_bucket = self.user_kwargs.get(
            "destroy_clusters_from_install_data_directory_using_s3_bucket"
        )
        self.registry_config_file = self.user_kwargs.get("registry_config_file")
        self.ssh_key_file = self.user_kwargs.get("ssh_key_file")
        self.docker_config_file = self.user_kwargs.get("docker_config_file")
        self.gcp_service_account_file = self.user_kwargs.get("gcp_service_account_file")
        self.must_gather_output_dir = self.user_kwargs.get("must_gather_output_dir")
        self.create = self.action == CREATE_STR

        # We need to make sure that we don't process the same input twice
        self._already_processed = "__openshift_cli_installer_user_input_processed__"
        if globals().get(self._already_processed):
            self.logger.info("User Input already processed")
            return

        if not self.dry_run:
            globals()[self._already_processed] = True

        self.logger.info("Initializing User Input")
        self.verify_user_input()

    def get_clusters_from_user_input(self):
        # From CLI, we get `cluster`, from YAML file we get `clusters`
        clusters = self.user_kwargs.get("cluster", [])
        if not clusters:
            clusters = self.user_kwargs.get("clusters", [])

        for _cluster in clusters:
            (aws_access_key_id, aws_secret_access_key) = get_aws_credentials_for_acm_observability(
                cluster=_cluster,
                aws_access_key_id=self.aws_access_key_id,
                aws_secret_access_key=self.aws_secret_access_key,
            )
            _cluster["aws-access-key-id"] = aws_access_key_id
            _cluster["aws-secret-access-key"] = aws_secret_access_key

            for key in USER_INPUT_CLUSTER_BOOLEAN_KEYS:
                cluster_key_value = _cluster.get(key)
                if cluster_key_value and isinstance(cluster_key_value, str):
                    try:
                        _cluster[key] = ast.literal_eval(cluster_key_value)
                    except ValueError:
                        continue

        return clusters

    def verify_user_input(self):
        self.abort_no_ocm_token()

        if self.destroy_clusters_from_s3_bucket:
            if not self.s3_bucket_name:
                self.logger.error(
                    "`--s3-bucket-name` must be provided when running with" " `--destroy-clusters-from-s3-bucket`"
                )
                raise click.Abort()

        elif (
            self.destroy_clusters_from_install_data_directory
            and self.destroy_clusters_from_install_data_directory_using_s3_bucket
        ):
            self.logger.error(
                "`--destroy-clusters-from-install-data-directory-using-s3-bucket` is"
                " not supported when running with"
                " `--destroy-clusters-from-install-data-directory`"
            )
            raise click.Abort()

        elif (
            self.destroy_clusters_from_install_data_directory
            or self.destroy_clusters_from_install_data_directory_using_s3_bucket
        ):
            return

        else:
            if not self.action:
                self.logger.error(f"'action' must be provided, supported actions: `{SUPPORTED_ACTIONS}`")

                raise click.Abort()

            if self.action not in SUPPORTED_ACTIONS:
                self.logger.error(f"'{self.action}' is not supported, supported actions: `{SUPPORTED_ACTIONS}`")

                raise click.Abort()

            if not self.clusters:
                self.logger.error("At least one '--cluster' option must be provided.")
                raise click.Abort()

            self.is_platform_supported()
            self.assert_unique_cluster_names()
            self.assert_managed_acm_clusters_user_input()
            self.assert_aws_ipi_installer_log_level_user_input()
            self.assert_aws_ipi_user_input()
            self.assert_aws_osd_hypershift_user_input()
            self.assert_acm_clusters_user_input()
            self.assert_gcp_osd_user_input()
            self.assert_boolean_values()
            self.assert_cluster_platform_support_observability()

    def abort_no_ocm_token(self):
        if not self.ocm_token:
            self.logger.error("--ocm-token is required for clusters")
            raise click.Abort()

    def is_platform_supported(self):
        unsupported_platforms = []
        missing_platforms = []
        for _cluster in self.clusters:
            _platform = _cluster.get("platform")
            if not _platform:
                missing_platforms.append(f"Cluster {_cluster['name']} is missing platform")

            elif _platform not in SUPPORTED_PLATFORMS:
                unsupported_platforms.append(f"Cluster {_cluster['name']} platform '{_platform}' is not" " supported.")

        if unsupported_platforms or missing_platforms:
            if unsupported_platforms:
                self.logger.error("\n".join(unsupported_platforms))
                raise click.Abort()

            if missing_platforms:
                self.logger.error("\n".join(missing_platforms))
                raise click.Abort()

    def assert_unique_cluster_names(self):
        if self.create:
            cluster_names = [cluster["name"] for cluster in self.clusters]
            if len(cluster_names) != len(set(cluster_names)):
                self.logger.error(f"Cluster names must be unique: clusters {cluster_names}")
                raise click.Abort()

    def assert_managed_acm_clusters_user_input(self):
        if self.create:
            for cluster in self.clusters:
                managed_acm_clusters = get_managed_acm_clusters_from_user_input(cluster=cluster)
                for managed_acm_cluster in managed_acm_clusters:
                    managed_acm_cluster_data = get_cluster_data_by_name_from_clusters(
                        name=managed_acm_cluster, clusters=self.clusters
                    )
                    if not managed_acm_cluster_data:
                        self.logger.error(f"Managed ACM clusters: Cluster {managed_acm_cluster} not" " found")
                        raise click.Abort()

    def assert_aws_ipi_user_input(self):
        if any([_cluster["platform"] == AWS_STR for _cluster in self.clusters]):
            if not self.docker_config_file or not os.path.exists(self.docker_config_file):
                self.logger.error(
                    "Docker config file is required for AWS installations."
                    f" {self.docker_config_file} file does not exist."
                )
                raise click.Abort()

            self.assert_registry_config_file_exists()

            if self.create:
                self.assert_public_ssh_key_file_exists()

    def assert_aws_ipi_installer_log_level_user_input(self):
        supported_log_levels = ["debug", "info", "warn", "error"]
        unsupported_log_levels = []
        for _cluster in self.clusters:
            if _cluster["platform"] == AWS_STR:
                log_level = _cluster.get("log_level", "error")
                if log_level not in supported_log_levels:
                    unsupported_log_levels.append(f"LogLevel {log_level} for cluster {_cluster['name']}")

        if unsupported_log_levels:
            self.logger.error(
                f"{unsupported_log_levels} not supported for openshift-installer cli."
                f" Supported options are {supported_log_levels}"
            )
            raise click.Abort()

    def assert_public_ssh_key_file_exists(self):
        if not self.ssh_key_file or not os.path.exists(self.ssh_key_file):
            self.logger.error(
                f"SSH file is required for AWS cluster installations. {self.ssh_key_file} file does not exist."
            )
            raise click.Abort()

    def assert_registry_config_file_exists(self):
        if not self.registry_config_file or not os.path.exists(self.registry_config_file):
            self.logger.error(
                "Registry config file is required for AWS cluster installations."
                f" {self.registry_config_file} file does not exist."
            )
            raise click.Abort()

    def assert_aws_osd_hypershift_user_input(self):
        if any([
            _cluster["platform"] in (AWS_OSD_STR, HYPERSHIFT_STR)
            for _cluster in self.clusters
        ]):
            self.assert_aws_credentials_exist()
            if not self.aws_account_id and self.create:
<<<<<<< HEAD
                self.logger.error("--aws-account-id required for AWS OSD installations.")
=======
                self.logger.error(
                    "--aws-account-id required for AWS OSD or Hypershift"
                    " installations.",
                )
>>>>>>> 46306d76
                raise click.Abort()

    def assert_aws_credentials_exist(self):
        if not (self.aws_secret_access_key and self.aws_access_key_id):
            self.logger.error(
                "--aws-secret-access-key and aws-access-key-id" " required for AWS OSD OR ACM cluster installations."
            )
            raise click.Abort()

    def assert_acm_clusters_user_input(self):
        acm_clusters = [_cluster for _cluster in self.clusters if _cluster.get("acm") is True]
        if acm_clusters and self.create:
            for _cluster in acm_clusters:
                cluster_platform = _cluster["platform"]
                if cluster_platform == HYPERSHIFT_STR:
                    self.logger.error(f"ACM not supported for {cluster_platform} clusters")
                    raise click.Abort()

    def assert_gcp_osd_user_input(self):
        if (
            self.create
            and any([cluster["platform"] == GCP_OSD_STR for cluster in self.clusters])
            and not self.gcp_service_account_file
        ):
            self.logger.error(f"`--gcp-service-account-file` option must be provided for {GCP_OSD_STR} clusters")
            raise click.Abort()

    def assert_boolean_values(self):
        if self.create:
            for cluster in self.clusters:
                non_bool_keys = [
                    cluster_data_key
                    for cluster_data_key, cluster_data_value in cluster.items()
                    if cluster_data_key in USER_INPUT_CLUSTER_BOOLEAN_KEYS and not isinstance(cluster_data_value, bool)
                ]
                if non_bool_keys:
                    self.logger.error(f"The following keys must be booleans: {non_bool_keys}")
                    raise click.Abort()

    def assert_cluster_platform_support_observability(self):
        not_supported_clusters = []
        missing_storage_data = []
        for cluster in self.clusters:
            if not (self.create and cluster.get("acm-observability")):
                continue

            cluster_name = cluster["name"]
            storage_type = cluster.get("acm-observability-storage-type")
            base_error_str = f"cluster: {cluster_name} - storage type: {storage_type}"
            if storage_type not in OBSERVABILITY_SUPPORTED_STORAGE_TYPES:
                not_supported_clusters.append(base_error_str)
            else:
                missing_storage_data.extend(
                    self.check_missing_observability_storage_data(cluster=cluster, storage_type=storage_type)
                )

        if not_supported_clusters or missing_storage_data:
            if not_supported_clusters:
                _error_clusters = "\n".join(not_supported_clusters)
                self.logger.error(
                    "The following storage types are not supported for"
                    f" observability:\n{_error_clusters}\nsupported storage types are"
                    f" {OBSERVABILITY_SUPPORTED_STORAGE_TYPES}\n"
                )

            if missing_storage_data:
                _storage_clusters = "\n".join(missing_storage_data)
                self.logger.error(
                    f"The following clusters are missing storage data for observability:\n{_storage_clusters}\n"
                )
            raise click.Abort()

    @staticmethod
    def check_missing_observability_storage_data(cluster, storage_type):
        missing_storage_data = []
        base_error_str = f"cluster: {cluster['name']} - storage type: {storage_type}"
        if storage_type == S3_STR:
            if not cluster.get("aws-access-key-id"):
                missing_storage_data.append(f"{base_error_str} is missing `acm-observability-s3-access-key-id`")
            if not cluster.get("aws-secret-access-key"):
                missing_storage_data.append(f"{base_error_str} is missing" " `acm-observability-s3-secret-access-key`")

        return missing_storage_data<|MERGE_RESOLUTION|>--- conflicted
+++ resolved
@@ -43,7 +43,8 @@
         self.ocm_token = self.user_kwargs.get("ocm_token")
         self.parallel = False if self.clusters and len(self.clusters) == 1 else self.user_kwargs.get("parallel")
         self.clusters_install_data_directory = self.user_kwargs.get(
-            "clusters_install_data_directory", "/openshift-cli-installer/clusters-install-data"
+            "clusters_install_data_directory",
+            "/openshift-cli-installer/clusters-install-data",
         )
         self.destroy_clusters_from_s3_config_files = self.user_kwargs.get("destroy_clusters_from_s3_config_files")
         self.s3_bucket_name = self.user_kwargs.get("s3_bucket_name")
@@ -81,7 +82,10 @@
             clusters = self.user_kwargs.get("clusters", [])
 
         for _cluster in clusters:
-            (aws_access_key_id, aws_secret_access_key) = get_aws_credentials_for_acm_observability(
+            (
+                aws_access_key_id,
+                aws_secret_access_key,
+            ) = get_aws_credentials_for_acm_observability(
                 cluster=_cluster,
                 aws_access_key_id=self.aws_access_key_id,
                 aws_secret_access_key=self.aws_secret_access_key,
@@ -105,7 +109,7 @@
         if self.destroy_clusters_from_s3_bucket:
             if not self.s3_bucket_name:
                 self.logger.error(
-                    "`--s3-bucket-name` must be provided when running with" " `--destroy-clusters-from-s3-bucket`"
+                    "`--s3-bucket-name` must be provided when running with" " `--destroy-clusters-from-s3-bucket`",
                 )
                 raise click.Abort()
 
@@ -116,7 +120,7 @@
             self.logger.error(
                 "`--destroy-clusters-from-install-data-directory-using-s3-bucket` is"
                 " not supported when running with"
-                " `--destroy-clusters-from-install-data-directory`"
+                " `--destroy-clusters-from-install-data-directory`",
             )
             raise click.Abort()
 
@@ -128,12 +132,12 @@
 
         else:
             if not self.action:
-                self.logger.error(f"'action' must be provided, supported actions: `{SUPPORTED_ACTIONS}`")
+                self.logger.error("'action' must be provided, supported actions:" " `{SUPPORTED_ACTIONS}`")
 
                 raise click.Abort()
 
             if self.action not in SUPPORTED_ACTIONS:
-                self.logger.error(f"'{self.action}' is not supported, supported actions: `{SUPPORTED_ACTIONS}`")
+                self.logger.error(f"'{self.action}' is not supported, supported actions:" f" `{SUPPORTED_ACTIONS}`")
 
                 raise click.Abort()
 
@@ -229,7 +233,7 @@
     def assert_public_ssh_key_file_exists(self):
         if not self.ssh_key_file or not os.path.exists(self.ssh_key_file):
             self.logger.error(
-                f"SSH file is required for AWS cluster installations. {self.ssh_key_file} file does not exist."
+                "SSH file is required for AWS cluster installations." f" {self.ssh_key_file} file does not exist.",
             )
             raise click.Abort()
 
@@ -237,31 +241,23 @@
         if not self.registry_config_file or not os.path.exists(self.registry_config_file):
             self.logger.error(
                 "Registry config file is required for AWS cluster installations."
-                f" {self.registry_config_file} file does not exist."
+                f" {self.registry_config_file} file does not exist.",
             )
             raise click.Abort()
 
     def assert_aws_osd_hypershift_user_input(self):
-        if any([
-            _cluster["platform"] in (AWS_OSD_STR, HYPERSHIFT_STR)
-            for _cluster in self.clusters
-        ]):
+        if any([_cluster["platform"] in (AWS_OSD_STR, HYPERSHIFT_STR) for _cluster in self.clusters]):
             self.assert_aws_credentials_exist()
             if not self.aws_account_id and self.create:
-<<<<<<< HEAD
-                self.logger.error("--aws-account-id required for AWS OSD installations.")
-=======
-                self.logger.error(
-                    "--aws-account-id required for AWS OSD or Hypershift"
-                    " installations.",
-                )
->>>>>>> 46306d76
+                self.logger.error(
+                    "--aws-account-id required for AWS OSD or Hypershift" " installations.",
+                )
                 raise click.Abort()
 
     def assert_aws_credentials_exist(self):
         if not (self.aws_secret_access_key and self.aws_access_key_id):
             self.logger.error(
-                "--aws-secret-access-key and aws-access-key-id" " required for AWS OSD OR ACM cluster installations."
+                "--aws-secret-access-key and aws-access-key-id" " required for AWS OSD OR ACM cluster installations.",
             )
             raise click.Abort()
 
@@ -280,7 +276,9 @@
             and any([cluster["platform"] == GCP_OSD_STR for cluster in self.clusters])
             and not self.gcp_service_account_file
         ):
-            self.logger.error(f"`--gcp-service-account-file` option must be provided for {GCP_OSD_STR} clusters")
+            self.logger.error(
+                "`--gcp-service-account-file` option must be provided for" f" {GCP_OSD_STR} clusters",
+            )
             raise click.Abort()
 
     def assert_boolean_values(self):
@@ -309,7 +307,10 @@
                 not_supported_clusters.append(base_error_str)
             else:
                 missing_storage_data.extend(
-                    self.check_missing_observability_storage_data(cluster=cluster, storage_type=storage_type)
+                    self.check_missing_observability_storage_data(
+                        cluster=cluster,
+                        storage_type=storage_type,
+                    )
                 )
 
         if not_supported_clusters or missing_storage_data:
@@ -324,12 +325,15 @@
             if missing_storage_data:
                 _storage_clusters = "\n".join(missing_storage_data)
                 self.logger.error(
-                    f"The following clusters are missing storage data for observability:\n{_storage_clusters}\n"
+                    "The following clusters are missing storage data for" f" observability:\n{_storage_clusters}\n"
                 )
             raise click.Abort()
 
     @staticmethod
-    def check_missing_observability_storage_data(cluster, storage_type):
+    def check_missing_observability_storage_data(
+        cluster,
+        storage_type,
+    ):
         missing_storage_data = []
         base_error_str = f"cluster: {cluster['name']} - storage type: {storage_type}"
         if storage_type == S3_STR:
