import copy
import os
import re
import shutil
from functools import wraps
from importlib.util import find_spec
from pathlib import Path
from time import sleep

import click
import rosa.cli
import shortuuid
import yaml
from clouds.aws.session_clients import s3_client
from ocm_python_wrapper.ocm_client import OCMPythonClient
from ocm_python_wrapper.versions import Versions
from ocp_resources.route import Route
from ocp_utilities.infra import get_client

from openshift_cli_installer.utils.cluster_versions import set_clusters_versions
from openshift_cli_installer.utils.const import (
    AWS_OSD_STR,
    AWS_STR,
    CLUSTER_DATA_YAML_FILENAME,
    HYPERSHIFT_STR,
    PRODUCTION_STR,
    ROSA_STR,
    STAGE_STR,
)


# TODO: Move to own repository.
def ignore_exceptions(logger=None, retry=None):
    def wrapper(func):
        @wraps(func)
        def inner(*args, **kwargs):
            try:
                return func(*args, **kwargs)
            except Exception as ex:
                if retry:
                    for _ in range(0, retry):
                        try:
                            return func(*args, **kwargs)
                        except Exception:
                            sleep(1)

                if logger:
                    logger.info(ex)
                return None

        return inner

    return wrapper


def remove_terraform_folder_from_install_dir(install_dir):
    """
    .terraform folder created when call terraform.init() and it's take more space.
    """
    folders_to_remove = []
    for root, dirs, files in os.walk(install_dir):
        for _dir in dirs:
            if _dir == ".terraform":
                folders_to_remove.append(os.path.join(root, _dir))

    for folder in folders_to_remove:
        shutil.rmtree(folder)


def get_ocm_client(ocm_token, ocm_env):
    return OCMPythonClient(
        token=ocm_token,
        endpoint="https://sso.redhat.com/auth/realms/redhat-external/protocol/openid-connect/token",
        api_host=ocm_env,
        discard_unknown_keys=True,
    ).client


def cluster_shortuuid():
    return shortuuid.uuid()


@ignore_exceptions()
def zip_and_upload_to_s3(
    install_dir,
    s3_bucket_name,
    uuid,
    s3_bucket_path=None,
):
    remove_terraform_folder_from_install_dir(install_dir=install_dir)

    _base_name = f"{install_dir}-{uuid}"

    zip_file = shutil.make_archive(
        base_name=_base_name,
        format="zip",
        root_dir=install_dir,
    )
    bucket_key = os.path.join(s3_bucket_path or "", os.path.split(zip_file)[-1])
    click.echo(f"Upload {zip_file} file to S3 {s3_bucket_name}, path {bucket_key}")
    s3_client().upload_file(
        Filename=zip_file,
        Bucket=s3_bucket_name,
        Key=bucket_key,
    )

    return _base_name


def dump_cluster_data_to_file(cluster_data):
    _cluster_data = copy.copy(cluster_data)
    _cluster_data.pop("ocm-client", "")
    with open(
        os.path.join(_cluster_data["install-dir"], CLUSTER_DATA_YAML_FILENAME), "w"
    ) as fd:
        fd.write(yaml.dump(_cluster_data))


def bucket_object_name(cluster_data, _shortuuid, s3_bucket_path=None):
    return (
        f"{f'{s3_bucket_path}/' if s3_bucket_path else ''}{cluster_data['name']}-{_shortuuid}.zip"
    )


def get_manifests_path():
    manifests_path = os.path.join("openshift_cli_installer", "manifests")
    if not os.path.isdir(manifests_path):
        manifests_path = os.path.join(
            find_spec("openshift_cli_installer").submodule_search_locations[0],
            "manifests",
        )
    return manifests_path


def update_rosa_osd_clusters_versions(clusters, _test=False, _test_versions_dict=None):
    if _test:
        base_available_versions_dict = _test_versions_dict
    else:
        base_available_versions_dict = {}
        for cluster_data in clusters:
            if cluster_data["platform"] == AWS_OSD_STR:
                base_available_versions_dict = Versions(
                    client=cluster_data["ocm-client"]
                ).get(channel_group=cluster_data["channel-group"])

            elif cluster_data["platform"] in (ROSA_STR, HYPERSHIFT_STR):
                channel_group = cluster_data["channel-group"]
                base_available_versions = rosa.cli.execute(
                    command=(
                        f"list versions --channel-group={channel_group} "
                        f"{'--hosted-cp' if cluster_data['platform'] == HYPERSHIFT_STR else ''}"
                    ),
                    aws_region=cluster_data["region"],
                    ocm_client=cluster_data["ocm-client"],
                )["out"]
                _all_versions = [ver["raw_id"] for ver in base_available_versions]
                base_available_versions_dict[channel_group] = _all_versions

    return set_clusters_versions(
        clusters=clusters,
        base_available_versions=base_available_versions_dict,
    )


def add_cluster_info_to_cluster_data(cluster_data, cluster_object=None):
    """
    Adds cluster information to the given cluster data dictionary.

    `cluster-id`, `api-url` and `console-url` (when available) will be added to `cluster_data`.

    Args:
        cluster_data (dict): A dictionary containing cluster data.
        cluster_object (ClusterObject, optional): An object representing a cluster.
            Relevant for ROSA, Hypershift and OSD clusters.

    Returns:
        dict: The updated cluster data dictionary.
    """
    if cluster_object:
        ocp_client = cluster_object.ocp_client
        cluster_data["cluster-id"] = cluster_object.cluster_id
    else:
        ocp_client = get_client(config_file=f"{cluster_data['auth-dir']}/kubeconfig")

    cluster_data["api-url"] = ocp_client.configuration.host
    console_route = Route(
        name="console", namespace="openshift-console", client=ocp_client
    )
    if console_route.exists:
        route_spec = console_route.instance.spec
        cluster_data["console-url"] = (
            f"{route_spec.port.targetPort}://{route_spec.host}"
        )

    return cluster_data


<<<<<<< HEAD
def wait_for_cluster_exists(cluster_object):
    for sample in TimeoutSampler(
        wait_timeout=tts(ts="5m"),
        sleep=1,
        func=lambda: cluster_object.exists,
    ):
        if sample:
            return


=======
>>>>>>> 48ee43ec
def tts(ts):
    """
    Convert time string to seconds.

    Args:
        ts (str): time string to convert, can be and int followed by s/m/h
            if only numbers was sent return int(ts)

    Example:
        >>> tts(ts="1h")
        3600
        >>> tts(ts="3600")
        3600

    Returns:
        int: Time in seconds
    """
    try:
        time_and_unit = re.match(r"(?P<time>\d+)(?P<unit>\w)", str(ts)).groupdict()
    except AttributeError:
        return int(ts)

    _time = int(time_and_unit["time"])
    _unit = time_and_unit["unit"].lower()
    if _unit == "s":
        return _time
    elif _unit == "m":
        return _time * 60
    elif _unit == "h":
        return _time * 60 * 60
    else:
        return int(ts)


def add_ocm_client_to_cluster_dict(clusters, ocm_token):
    supported_envs = (PRODUCTION_STR, STAGE_STR)
    for _cluster in clusters:
        ocm_env = (
            PRODUCTION_STR
            if _cluster["platform"] == AWS_STR
            else _cluster.get("ocm-env", STAGE_STR)
        )
        if ocm_env not in supported_envs:
            click.secho(
                f"{_cluster['name']} got unsupported OCM env - {ocm_env}, supported"
                f" envs: {supported_envs}"
            )
            raise click.Abort()

        _cluster["ocm-client"] = get_ocm_client(ocm_token=ocm_token, ocm_env=ocm_env)

    return clusters


def set_cluster_auth(cluster_data, cluster_object):
    auth_path = os.path.join(cluster_data["install-dir"], "auth")
    Path(auth_path).mkdir(parents=True, exist_ok=True)

    with open(os.path.join(auth_path, "kubeconfig"), "w") as fd:
        fd.write(yaml.dump(cluster_object.kubeconfig))

    with open(os.path.join(auth_path, "kubeadmin-password"), "w") as fd:
        fd.write(cluster_object.kubeadmin_password)


def check_existing_clusters(clusters):
    ocm_clients_list = []
    ocm_token = clusters[0]["ocm-client"].api_client.token
    for env in [PRODUCTION_STR, STAGE_STR]:
        ocm_clients_list.append(get_ocm_client(ocm_token=ocm_token, ocm_env=env))

    existing_clusters_list = []
    for _cluster in clusters:
        cluster_name = _cluster["name"]
        for ocm_client in ocm_clients_list:
            if Cluster(client=ocm_client, name=cluster_name).exists:
                existing_clusters_list.append(cluster_name)

    if existing_clusters_list:
        click.secho(
            f"At least one cluster already exists: {existing_clusters_list}",
            fg="red",
        )
        raise click.Abort()<|MERGE_RESOLUTION|>--- conflicted
+++ resolved
@@ -12,6 +12,7 @@
 import shortuuid
 import yaml
 from clouds.aws.session_clients import s3_client
+from ocm_python_wrapper.cluster import Cluster
 from ocm_python_wrapper.ocm_client import OCMPythonClient
 from ocm_python_wrapper.versions import Versions
 from ocp_resources.route import Route
@@ -195,19 +196,6 @@
     return cluster_data
 
 
-<<<<<<< HEAD
-def wait_for_cluster_exists(cluster_object):
-    for sample in TimeoutSampler(
-        wait_timeout=tts(ts="5m"),
-        sleep=1,
-        func=lambda: cluster_object.exists,
-    ):
-        if sample:
-            return
-
-
-=======
->>>>>>> 48ee43ec
 def tts(ts):
     """
     Convert time string to seconds.
