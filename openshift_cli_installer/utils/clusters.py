import contextlib
import os
import shlex
import shutil
from concurrent.futures import ThreadPoolExecutor, as_completed
from pathlib import Path

import click
import yaml
from clouds.aws.session_clients import s3_client
from ocm_python_wrapper.ocm_client import OCMPythonClient
from ocp_utilities.utils import run_command
from simple_logger.logger import get_logger

from openshift_cli_installer.utils.const import (
    CLUSTER_DATA_YAML_FILENAME,
    DESTROY_CLUSTERS_FROM_S3_BASE_DATA_DIRECTORY,
    DESTROY_STR,
)

LOGGER = get_logger(name=__name__)


def get_ocm_client(ocm_token, ocm_env):
    return OCMPythonClient(
        token=ocm_token,
        endpoint="https://sso.redhat.com/auth/realms/redhat-external/protocol/openid-connect/token",
        api_host=ocm_env,
        discard_unknown_keys=True,
    ).client


@contextlib.contextmanager
def get_kubeadmin_token(cluster_dir, api_url):
    with open(os.path.join(cluster_dir, "auth", "kubeadmin-password")) as fd:
        kubeadmin_password = fd.read()
    run_command(
        command=shlex.split(f"oc login --insecure-skip-tls-verify=true {api_url} -u kubeadmin -p {kubeadmin_password}"),
        hide_log_command=True,
    )
    yield run_command(command=shlex.split("oc whoami -t"), hide_log_command=True)[1].strip()
    run_command(command=shlex.split("oc logout"))


def clusters_from_directories(directories):
    clusters_data_list = []
    for directory in directories:
        for root, dirs, files in os.walk(directory):
            for _file in files:
                if _file == CLUSTER_DATA_YAML_FILENAME:
                    with open(os.path.join(root, _file)) as fd:
                        _data = yaml.safe_load(fd)

                    _data["cluster_info"]["cluster-dir"] = root

                    clusters_data_list.append(_data)

    return clusters_data_list


def get_destroy_clusters_kwargs(clusters_data_list, **kwargs):
    kwargs["action"] = DESTROY_STR

    for cluster_data_from_yaml in clusters_data_list:
        cluster_data_from_yaml["cluster"].pop("expiration-time", None)
        cluster_data_from_yaml["cluster"]["cluster_info"] = cluster_data_from_yaml[
            "cluster_info"
        ]
        kwargs.setdefault("clusters", []).append(cluster_data_from_yaml["cluster"])

    return kwargs


def prepare_clusters_directory_from_s3_bucket(s3_bucket_name, s3_bucket_path=None, query=None):
    download_futures = []
    extract_futures = []
    target_files_paths = []
    _s3_client = s3_client()
    for cluster_zip_file in get_all_zip_files_from_s3_bucket(
        client=_s3_client, s3_bucket_name=s3_bucket_name, s3_bucket_path=s3_bucket_path, query=query
    ):
        extract_target_dir = os.path.join(DESTROY_CLUSTERS_FROM_S3_BASE_DATA_DIRECTORY, cluster_zip_file.split(".")[0])
        Path(extract_target_dir).mkdir(parents=True, exist_ok=True)
        target_file_path = os.path.join(extract_target_dir, cluster_zip_file)
        cluster_zip_path = os.path.join(s3_bucket_path, cluster_zip_file)
        with ThreadPoolExecutor() as download_executor:
            download_futures.append(
                download_executor.submit(
                    _s3_client.download_file,
                    **{"Bucket": s3_bucket_name, "Key": cluster_zip_path, "Filename": target_file_path},
                )
            )
            target_files_paths.append(target_file_path)

        if download_futures:
            for _ in as_completed(download_futures):
                """
                Place holder to make sure all futures are completed.
                """

    for zip_file_path in target_files_paths:
        with ThreadPoolExecutor() as extract_executor:
            extract_futures.append(
                extract_executor.submit(
                    shutil.unpack_archive,
                    **{"filename": zip_file_path, "extract_dir": os.path.split(zip_file_path)[0], "format": "zip"},
                )
            )

        if extract_futures:
            for _ in as_completed(extract_futures):
                """
                Place holder to make sure all futures are completed.
                """


def get_all_zip_files_from_s3_bucket(client, s3_bucket_name, s3_bucket_path=None, query=None):
    for _object in client.list_objects(Bucket=s3_bucket_name, Prefix=s3_bucket_path).get("Contents", []):
        _object_key = _object["Key"]
        if _object_key.endswith(".zip"):
            if query is None or query in _object_key:
                yield os.path.split(_object_key)[-1]


def destroy_clusters_from_s3_bucket_or_local_directory(**kwargs):
    s3_clusters_data_list = []
    data_directory_clusters_data_list = []

    s3_from_clusters_data_directory = kwargs["destroy_clusters_from_install_data_directory_using_s3_bucket"]
    destroy_clusters_from_install_data_directory = kwargs["destroy_clusters_from_install_data_directory"]
    if kwargs["destroy_clusters_from_s3_bucket"]:
        prepare_clusters_directory_from_s3_bucket(
            s3_bucket_name=kwargs["s3_bucket_name"],
            s3_bucket_path=kwargs["s3_bucket_path"],
            query=kwargs["destroy_clusters_from_s3_bucket_query"],
        )

    if destroy_clusters_from_install_data_directory or s3_from_clusters_data_directory:
        clusters_from_directory = clusters_from_directories(directories=[kwargs["clusters_install_data_directory"]])
        if destroy_clusters_from_install_data_directory:
            data_directory_clusters_data_list.extend(clusters_from_directory)

        elif s3_from_clusters_data_directory:
            for _cluster in clusters_from_directory:
                prepare_clusters_directory_from_s3_bucket(
                    s3_bucket_name=_cluster.get("s3_bucket_name"),
                    s3_bucket_path=_cluster.get("s3_bucket_path"),
<<<<<<< HEAD
                    query=os.path.split(_cluster.get("s3_object_name"))[-1],
=======
                    query=os.path.split(
                        _cluster["cluster_info"].get("s3-object-name"),
                    )[-1],
>>>>>>> 46306d76
                )

    s3_clusters_data_list.extend(clusters_from_directories(directories=[DESTROY_CLUSTERS_FROM_S3_BASE_DATA_DIRECTORY]))

    clusters_kwargs = get_destroy_clusters_kwargs(
        clusters_data_list=s3_clusters_data_list + data_directory_clusters_data_list, **kwargs
    )
    if not clusters_kwargs.get("clusters"):
        LOGGER.error("No clusters to destroy")
        raise click.Abort()

    return clusters_kwargs<|MERGE_RESOLUTION|>--- conflicted
+++ resolved
@@ -35,10 +35,15 @@
     with open(os.path.join(cluster_dir, "auth", "kubeadmin-password")) as fd:
         kubeadmin_password = fd.read()
     run_command(
-        command=shlex.split(f"oc login --insecure-skip-tls-verify=true {api_url} -u kubeadmin -p {kubeadmin_password}"),
+        command=shlex.split(
+            f"oc login --insecure-skip-tls-verify=true {api_url} -u kubeadmin -p" f" {kubeadmin_password}"
+        ),
         hide_log_command=True,
     )
-    yield run_command(command=shlex.split("oc whoami -t"), hide_log_command=True)[1].strip()
+    yield run_command(
+        command=shlex.split("oc whoami -t"),
+        hide_log_command=True,
+    )[1].strip()
     run_command(command=shlex.split("oc logout"))
 
 
@@ -63,9 +68,7 @@
 
     for cluster_data_from_yaml in clusters_data_list:
         cluster_data_from_yaml["cluster"].pop("expiration-time", None)
-        cluster_data_from_yaml["cluster"]["cluster_info"] = cluster_data_from_yaml[
-            "cluster_info"
-        ]
+        cluster_data_from_yaml["cluster"]["cluster_info"] = cluster_data_from_yaml["cluster_info"]
         kwargs.setdefault("clusters", []).append(cluster_data_from_yaml["cluster"])
 
     return kwargs
@@ -77,9 +80,15 @@
     target_files_paths = []
     _s3_client = s3_client()
     for cluster_zip_file in get_all_zip_files_from_s3_bucket(
-        client=_s3_client, s3_bucket_name=s3_bucket_name, s3_bucket_path=s3_bucket_path, query=query
+        client=_s3_client,
+        s3_bucket_name=s3_bucket_name,
+        s3_bucket_path=s3_bucket_path,
+        query=query,
     ):
-        extract_target_dir = os.path.join(DESTROY_CLUSTERS_FROM_S3_BASE_DATA_DIRECTORY, cluster_zip_file.split(".")[0])
+        extract_target_dir = os.path.join(
+            DESTROY_CLUSTERS_FROM_S3_BASE_DATA_DIRECTORY,
+            cluster_zip_file.split(".")[0],
+        )
         Path(extract_target_dir).mkdir(parents=True, exist_ok=True)
         target_file_path = os.path.join(extract_target_dir, cluster_zip_file)
         cluster_zip_path = os.path.join(s3_bucket_path, cluster_zip_file)
@@ -87,7 +96,11 @@
             download_futures.append(
                 download_executor.submit(
                     _s3_client.download_file,
-                    **{"Bucket": s3_bucket_name, "Key": cluster_zip_path, "Filename": target_file_path},
+                    **{
+                        "Bucket": s3_bucket_name,
+                        "Key": cluster_zip_path,
+                        "Filename": target_file_path,
+                    },
                 )
             )
             target_files_paths.append(target_file_path)
@@ -103,7 +116,11 @@
             extract_futures.append(
                 extract_executor.submit(
                     shutil.unpack_archive,
-                    **{"filename": zip_file_path, "extract_dir": os.path.split(zip_file_path)[0], "format": "zip"},
+                    **{
+                        "filename": zip_file_path,
+                        "extract_dir": os.path.split(zip_file_path)[0],
+                        "format": "zip",
+                    },
                 )
             )
 
@@ -145,19 +162,16 @@
                 prepare_clusters_directory_from_s3_bucket(
                     s3_bucket_name=_cluster.get("s3_bucket_name"),
                     s3_bucket_path=_cluster.get("s3_bucket_path"),
-<<<<<<< HEAD
-                    query=os.path.split(_cluster.get("s3_object_name"))[-1],
-=======
                     query=os.path.split(
                         _cluster["cluster_info"].get("s3-object-name"),
                     )[-1],
->>>>>>> 46306d76
                 )
 
     s3_clusters_data_list.extend(clusters_from_directories(directories=[DESTROY_CLUSTERS_FROM_S3_BASE_DATA_DIRECTORY]))
 
     clusters_kwargs = get_destroy_clusters_kwargs(
-        clusters_data_list=s3_clusters_data_list + data_directory_clusters_data_list, **kwargs
+        clusters_data_list=s3_clusters_data_list + data_directory_clusters_data_list,
+        **kwargs,
     )
     if not clusters_kwargs.get("clusters"):
         LOGGER.error("No clusters to destroy")
