--- conflicted
+++ resolved
@@ -9,15 +9,30 @@
 from openshift_cli_installer.libs.clusters.ocp_clusters import OCPClusters
 from openshift_cli_installer.libs.user_input import UserInput
 from openshift_cli_installer.utils.click_dict_type import DictParamType
-from openshift_cli_installer.utils.clusters import destroy_clusters_from_s3_bucket_or_local_directory
-from openshift_cli_installer.utils.const import CREATE_STR, DESTROY_CLUSTERS_FROM_S3_BASE_DATA_DIRECTORY, DESTROY_STR
+from openshift_cli_installer.utils.clusters import (
+    destroy_clusters_from_s3_bucket_or_local_directory,
+)
+from openshift_cli_installer.utils.const import (
+    CREATE_STR,
+    DESTROY_CLUSTERS_FROM_S3_BASE_DATA_DIRECTORY,
+    DESTROY_STR,
+)
 
 
 @click.command("installer")
 @click.option(
-    "-a", "--action", type=click.Choice([CREATE_STR, DESTROY_STR]), help="Action to perform Openshift cluster/s"
-)
-@click.option("-p", "--parallel", help="Run clusters install/uninstall in parallel", is_flag=True, show_default=True)
+    "-a",
+    "--action",
+    type=click.Choice([CREATE_STR, DESTROY_STR]),
+    help="Action to perform Openshift cluster/s",
+)
+@click.option(
+    "-p",
+    "--parallel",
+    help="Run clusters install/uninstall in parallel",
+    is_flag=True,
+    show_default=True,
+)
 @click.option(
     "--ssh-key-file",
     help="id_rsa.pub file path for AWS IPI or ACM clusters",
@@ -61,9 +76,21 @@
 (Needed only for AWS IPI clusters)
     """,
 )
-@click.option("--s3-bucket-name", help="S3 bucket name to store install folder backups", show_default=True)
-@click.option("--s3-bucket-path", help="S3 bucket path to store the backups", show_default=True)
-@click.option("--ocm-token", help="OCM token.", default=os.environ.get("OCM_TOKEN"))
+@click.option(
+    "--s3-bucket-name",
+    help="S3 bucket name to store install folder backups",
+    show_default=True,
+)
+@click.option(
+    "--s3-bucket-path",
+    help="S3 bucket path to store the backups",
+    show_default=True,
+)
+@click.option(
+    "--ocm-token",
+    help="OCM token.",
+    default=os.environ.get("OCM_TOKEN"),
+)
 @click.option(
     "--aws-access-key-id",
     help="AWS access-key-id, needed for OSD AWS clusters.",
@@ -75,13 +102,9 @@
     default=os.environ.get("AWS_SECRET_ACCESS_KEY"),
 )
 @click.option(
-<<<<<<< HEAD
-    "--aws-account-id", help="AWS account-id, needed for OSD AWS clusters.", default=os.environ.get("AWS_ACCOUNT_ID")
-=======
     "--aws-account-id",
     help="AWS account-id, needed for OSD AWS and Hypershift clusters.",
     default=os.environ.get("AWS_ACCOUNT_ID"),
->>>>>>> 46306d76
 )
 @click.option(
     "-c",
@@ -170,8 +193,18 @@
 """,
     type=click.Path(exists=True),
 )
-@click.option("--dry-run", help="For testing, only verify user input", is_flag=True, show_default=True)
-@click.option("--pdb", help="Drop to `ipdb` shell on exception", is_flag=True, show_default=True)
+@click.option(
+    "--dry-run",
+    help="For testing, only verify user input",
+    is_flag=True,
+    show_default=True,
+)
+@click.option(
+    "--pdb",
+    help="Drop to `ipdb` shell on exception",
+    is_flag=True,
+    show_default=True,
+)
 def main(**kwargs):
     """
     Create/Destroy Openshift cluster/s
@@ -188,9 +221,7 @@
         or kwargs["destroy_clusters_from_install_data_directory_using_s3_bucket"]
     ):
         clusters_kwargs = {"destroy_from_s3_bucket_or_local_directory": True}
-        clusters_kwargs.update(
-            destroy_clusters_from_s3_bucket_or_local_directory(**kwargs)
-        )
+        clusters_kwargs.update(destroy_clusters_from_s3_bucket_or_local_directory(**kwargs))
 
         try:
             clusters = OCPClusters(**clusters_kwargs)
@@ -228,6 +259,6 @@
             _logger.error(ex)
             should_raise = True
     finally:
-        _logger.info(f"Total execution time: {datetime.timedelta(seconds=time.time() - start_time)}")
+        _logger.info("Total execution time:" f" {datetime.timedelta(seconds=time.time() - start_time)}")
         if should_raise:
             sys.exit(1)